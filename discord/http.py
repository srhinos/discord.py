"""
The MIT License (MIT)

Copyright (c) 2015-present Rapptz

Permission is hereby granted, free of charge, to any person obtaining a
copy of this software and associated documentation files (the "Software"),
to deal in the Software without restriction, including without limitation
the rights to use, copy, modify, merge, publish, distribute, sublicense,
and/or sell copies of the Software, and to permit persons to whom the
Software is furnished to do so, subject to the following conditions:

The above copyright notice and this permission notice shall be included in
all copies or substantial portions of the Software.

THE SOFTWARE IS PROVIDED "AS IS", WITHOUT WARRANTY OF ANY KIND, EXPRESS
OR IMPLIED, INCLUDING BUT NOT LIMITED TO THE WARRANTIES OF MERCHANTABILITY,
FITNESS FOR A PARTICULAR PURPOSE AND NONINFRINGEMENT. IN NO EVENT SHALL THE
AUTHORS OR COPYRIGHT HOLDERS BE LIABLE FOR ANY CLAIM, DAMAGES OR OTHER
LIABILITY, WHETHER IN AN ACTION OF CONTRACT, TORT OR OTHERWISE, ARISING
FROM, OUT OF OR IN CONNECTION WITH THE SOFTWARE OR THE USE OR OTHER
DEALINGS IN THE SOFTWARE.
"""

from __future__ import annotations

import asyncio
import json
import logging
import sys
from typing import (
    Any,
    ClassVar,
    Coroutine,
    Dict,
    Final,
    Iterable,
    List,
    Optional,
    Sequence,
    TYPE_CHECKING,
    Tuple,
    Type,
    TypeVar,
)
from urllib.parse import quote as _uriquote
import weakref

import aiohttp

from .errors import HTTPException, Forbidden, NotFound, LoginFailure, DiscordServerError, GatewayNotFound
from .gateway import DiscordClientWebSocketResponse
from . import __version__, utils

log = logging.getLogger(__name__)

if TYPE_CHECKING:
    from .file import File
    from .enums import (
        AuditLogAction,
        InteractionResponseType,
    )

    from .types import (
        appinfo,
        audit_log,
        channel,
        components,
        emoji,
        embed,
        guild,
        integration,
        interactions,
        invite,
        member,
        message,
        template,
        role,
        user,
        webhook,
        channel,
        widget,
        threads,
        voice,
    )
    from .types.snowflake import Snowflake, SnowflakeList

    from types import TracebackType

    T = TypeVar('T')
    BE = TypeVar('BE', bound=BaseException)
    MU = TypeVar('MU', bound='MaybeUnlock')
    Response = Coroutine[Any, Any, T]


async def json_or_text(response: aiohttp.ClientResponse) -> Any:
    text = await response.text(encoding='utf-8')
    try:
        if response.headers['content-type'] == 'application/json':
            return json.loads(text)
    except KeyError:
        # Thanks Cloudflare
        pass

    return text


class Route:
    BASE: ClassVar[str] = 'https://discord.com/api/v8'

    def __init__(self, method: str, path: str, **parameters: Any) -> None:
        self.path: str = path
        self.method: str = method
        url = self.BASE + self.path
        if parameters:
            url = url.format_map({k: _uriquote(v) if isinstance(v, str) else v for k, v in parameters.items()})
        self.url: str = url

        # major parameters:
        self.channel_id: Optional[Snowflake] = parameters.get('channel_id')
        self.guild_id: Optional[Snowflake] = parameters.get('guild_id')
        self.webhook_id: Optional[Snowflake] = parameters.get('webhook_id')
        self.webhook_token: Optional[str] = parameters.get('webhook_token')

    @property
    def bucket(self) -> str:
        # the bucket is just method + path w/ major parameters
        return f'{self.channel_id}:{self.guild_id}:{self.path}'


class MaybeUnlock:
    def __init__(self, lock: asyncio.Lock) -> None:
        self.lock: asyncio.Lock = lock
        self._unlock: bool = True

    def __enter__(self: MU) -> MU:
        return self

    def defer(self) -> None:
        self._unlock = False

    def __exit__(self,
        exc_type: Optional[Type[BE]],
        exc: Optional[BE],
        traceback: Optional[TracebackType],
    ) -> None:
        if self._unlock:
            self.lock.release()


# For some reason, the Discord voice websocket expects this header to be
# completely lowercase while aiohttp respects spec and does it as case-insensitive
aiohttp.hdrs.WEBSOCKET = 'websocket'  #type: ignore


class HTTPClient:
    """Represents an HTTP client sending HTTP requests to the Discord API."""

    SUCCESS_LOG: Final[ClassVar[str]] = '{method} {url} has received {text}'
    REQUEST_LOG: Final[ClassVar[str]] = '{method} {url} with {json} has returned {status}'

    def __init__(
        self,
        connector: Optional[aiohttp.BaseConnector] = None,
        *,
        proxy: Optional[str] = None,
        proxy_auth: Optional[aiohttp.BasicAuth] = None,
        loop: Optional[asyncio.AbstractEventLoop] = None,
        unsync_clock: bool = True
    ) -> None:
        self.loop: asyncio.AbstractEventLoop = asyncio.get_event_loop() if loop is None else loop
        self.connector = connector
        self.__session: Optional[aiohttp.ClientSession] = None  # filled in static_login
        self._locks: weakref.WeakValueDictionary = weakref.WeakValueDictionary()
        self._global_over: asyncio.Event = asyncio.Event()
        self._global_over.set()
        self.token: Optional[str] = None
        self.bot_token: bool = False
        self.proxy: Optional[str] = proxy
        self.proxy_auth: Optional[aiohttp.BasicAuth] = proxy_auth
        self.use_clock: bool = not unsync_clock

        user_agent = 'DiscordBot (https://github.com/Rapptz/discord.py {0}) Python/{1[0]}.{1[1]} aiohttp/{2}'
        self.user_agent: str = user_agent.format(__version__, sys.version_info, aiohttp.__version__)

    def recreate(self) -> None:
        if self.__session.closed:
            self.__session = aiohttp.ClientSession(
                connector=self.connector, ws_response_class=DiscordClientWebSocketResponse
            )

    async def ws_connect(self, url: str, *, compress: int = 0) -> Any:
        kwargs = {
            'proxy_auth': self.proxy_auth,
            'proxy': self.proxy,
            'max_msg_size': 0,
            'timeout': 30.0,
            'autoclose': False,
            'headers': {
                'User-Agent': self.user_agent,
            },
            'compress': compress,
        }

        return await self.__session.ws_connect(url, **kwargs)

    async def request(
        self,
        route: Route,
        *,
        files: Optional[Sequence[File]] = None,
        form: Optional[Iterable[Dict[str, Any]]] = None,
        **kwargs: Any
    ) -> Any:
        bucket = route.bucket
        method = route.method
        url = route.url

        lock = self._locks.get(bucket)
        if lock is None:
            lock = asyncio.Lock()
            if bucket is not None:
                self._locks[bucket] = lock

        # header creation
        headers = {
            'User-Agent': self.user_agent,
        }

        if self.token is not None:
            headers['Authorization'] = 'Bot ' + self.token if self.bot_token else self.token
        # some checking if it's a JSON request
        if 'json' in kwargs:
            headers['Content-Type'] = 'application/json'
            kwargs['data'] = utils.to_json(kwargs.pop('json'))

        try:
            reason = kwargs.pop('reason')
        except KeyError:
            pass
        else:
            if reason:
                headers['X-Audit-Log-Reason'] = _uriquote(reason, safe='/ ')

        kwargs['headers'] = headers

        # Proxy support
        if self.proxy is not None:
            kwargs['proxy'] = self.proxy
        if self.proxy_auth is not None:
            kwargs['proxy_auth'] = self.proxy_auth

        if not self._global_over.is_set():
            # wait until the global lock is complete
            await self._global_over.wait()

        await lock.acquire()
        with MaybeUnlock(lock) as maybe_lock:
            for tries in range(5):
                if files:
                    for f in files:
                        f.reset(seek=tries)

                if form:
                    form_data = aiohttp.FormData()
                    for params in form:
                        form_data.add_field(**params)
                    kwargs['data'] = form_data

                try:
                    async with self.__session.request(method, url, **kwargs) as r:
                        log.debug('%s %s with %s has returned %s', method, url, kwargs.get('data'), r.status)

                        # even errors have text involved in them so this is safe to call
                        data = await json_or_text(r)

                        # check if we have rate limit header information
                        remaining = r.headers.get('X-Ratelimit-Remaining')
                        if remaining == '0' and r.status != 429:
                            # we've depleted our current bucket
                            delta = utils._parse_ratelimit_header(r, use_clock=self.use_clock)
                            log.debug('A rate limit bucket has been exhausted (bucket: %s, retry: %s).', bucket, delta)
                            maybe_lock.defer()
                            self.loop.call_later(delta, lock.release)

                        # the request was successful so just return the text/json
                        if 300 > r.status >= 200:
                            log.debug('%s %s has received %s', method, url, data)
                            return data

                        # we are being rate limited
                        if r.status == 429:
                            if not r.headers.get('Via'):
                                # Banned by Cloudflare more than likely.
                                raise HTTPException(r, data)

                            fmt = 'We are being rate limited. Retrying in %.2f seconds. Handled under the bucket "%s"'

                            # sleep a bit
                            retry_after: float = data['retry_after']  # type: ignore
                            log.warning(fmt, retry_after, bucket)

                            # check if it's a global rate limit
                            is_global = data.get('global', False)
                            if is_global:
                                log.warning('Global rate limit has been hit. Retrying in %.2f seconds.', retry_after)
                                self._global_over.clear()

                            await asyncio.sleep(retry_after)
                            log.debug('Done sleeping for the rate limit. Retrying...')

                            # release the global lock now that the
                            # global rate limit has passed
                            if is_global:
                                self._global_over.set()
                                log.debug('Global rate limit is now over.')

                            continue

                        # we've received a 500 or 502, unconditional retry
                        if r.status in {500, 502}:
                            await asyncio.sleep(1 + tries * 2)
                            continue

                        # the usual error cases
                        if r.status == 403:
                            raise Forbidden(r, data)
                        elif r.status == 404:
                            raise NotFound(r, data)
                        elif r.status == 503:
                            raise DiscordServerError(r, data)
                        else:
                            raise HTTPException(r, data)

                # This is handling exceptions from the request
                except OSError as e:
                    # Connection reset by peer
                    if tries < 4 and e.errno in (54, 10054):
                        await asyncio.sleep(1 + tries * 2)
                        continue
                    raise

            # We've run out of retries, raise.
            if r.status >= 500:
                raise DiscordServerError(r, data)

            raise HTTPException(r, data)

    async def get_from_cdn(self, url: str) -> bytes:
        async with self.__session.get(url) as resp:
            if resp.status == 200:
                return await resp.read()
            elif resp.status == 404:
                raise NotFound(resp, 'asset not found')
            elif resp.status == 403:
                raise Forbidden(resp, 'cannot retrieve asset')
            else:
                raise HTTPException(resp, 'failed to get asset')

    # state management

    async def close(self) -> None:
        if self.__session:
            await self.__session.close()

    def _token(self, token, *, bot=True):
            self.token = token
            self.bot_token = bot
            self._ack_token = None

    # login management

<<<<<<< HEAD
    async def static_login(self, token, *, bot):
=======
    async def static_login(self, token: str) -> user.User:
>>>>>>> 0bc5f276
        # Necessary to get aiohttp to stop complaining about session creation
        self.__session = aiohttp.ClientSession(connector=self.connector, ws_response_class=DiscordClientWebSocketResponse)
        old_token, old_bot = self.token, self.bot_token
        self._token(token, bot=bot)

        try:
            data = await self.request(Route('GET', '/users/@me'))
        except HTTPException as exc:
            self._token(old_token, bot=old_bot)
            if exc.response.status == 401:
                raise LoginFailure('Improper token has been passed.') from exc
            raise

        return data

    def logout(self) -> Response[None]:
        return self.request(Route('POST', '/auth/logout'))

    # Group functionality

    def start_group(self, user_id: Snowflake, recipients: List[int]) -> Response[channel.GroupDMChannel]:
        payload = {
            'recipients': recipients,
        }

        return self.request(Route('POST', '/users/{user_id}/channels', user_id=user_id), json=payload)

    def leave_group(self, channel_id) -> Response[None]:
        return self.request(Route('DELETE', '/channels/{channel_id}', channel_id=channel_id))

    def add_group_recipient(self, channel_id, user_id):
        r = Route('PUT', '/channels/{channel_id}/recipients/{user_id}', channel_id=channel_id, user_id=user_id)
        return self.request(r)

    def remove_group_recipient(self, channel_id, user_id):
        r = Route('DELETE', '/channels/{channel_id}/recipients/{user_id}', channel_id=channel_id, user_id=user_id)
        return self.request(r)

    def edit_group(self, channel_id, **options):
        valid_keys = ('name', 'icon')
        payload = {
            k: v for k, v in options.items() if k in valid_keys
        }

        return self.request(Route('PATCH', '/channels/{channel_id}', channel_id=channel_id), json=payload)

    def convert_group(self, channel_id):
        return self.request(Route('POST', '/channels/{channel_id}/convert', channel_id=channel_id))

    # Message management

    def start_private_message(self, user_id: Snowflake) -> Response[channel.DMChannel]:
        payload = {
            'recipient_id': user_id,
        }

        return self.request(Route('POST', '/users/@me/channels'), json=payload)

    def send_message(
        self,
        channel_id: Snowflake,
        content: str,
        *,
        tts: bool = False,
        embed: Optional[embed.Embed] = None,
        nonce: Optional[str] =  None,
        allowed_mentions: bool = None,
        message_reference: bool = None,
        components: Optional[List[components.Component]] = None,
    ) -> Response[message.Message]:
        r = Route('POST', '/channels/{channel_id}/messages', channel_id=channel_id)
        payload = {}

        if content:
            payload['content'] = content

        if tts:
            payload['tts'] = True

        if embed:
            payload['embed'] = embed

        if nonce:
            payload['nonce'] = nonce

        if allowed_mentions:
            payload['allowed_mentions'] = allowed_mentions

        if message_reference:
            payload['message_reference'] = message_reference

        if components:
            payload['components'] = components

        return self.request(r, json=payload)

    def send_typing(self, channel_id: Snowflake) -> Response[None]:
        return self.request(Route('POST', '/channels/{channel_id}/typing', channel_id=channel_id))

    def send_multipart_helper(
        self,
        route: Route,
        *,
        files: Sequence[File],
        content: Optional[str] = None,
        tts: bool = False,
        embed: Optional[embed.Embed] = None,
        embeds: Iterable[Optional[embed.Embed]] = None,
        nonce: Optional[str] = None,
        allowed_mentions: Optional[message.AllowedMentions] = None,
        message_reference: Optional[message.MessageReference] = None,
        components: Optional[List[components.Component]] = None,
    ) -> Response[message.Message]:
        form = []

        payload: Dict[str, Any] = {'tts': tts}
        if content:
            payload['content'] = content
        if embed:
            payload['embed'] = embed
        if embeds:
            payload['embeds'] = embeds
        if nonce:
            payload['nonce'] = nonce
        if allowed_mentions:
            payload['allowed_mentions'] = allowed_mentions
        if message_reference:
            payload['message_reference'] = message_reference
        if components:
            payload['components'] = components

        form.append({'name': 'payload_json', 'value': utils.to_json(payload)})
        if len(files) == 1:
            file = files[0]
            form.append(
                {
                    'name': 'file',
                    'value': file.fp,
                    'filename': file.filename,
                    'content_type': 'application/octet-stream',
                }
            )
        else:
            for index, file in enumerate(files):
                form.append(
                    {
                        'name': f'file{index}',
                        'value': file.fp,
                        'filename': file.filename,
                        'content_type': 'application/octet-stream',
                    }
                )

        return self.request(route, form=form, files=files)

    def send_files(
        self,
        channel_id: Snowflake,
        *,
        files: Sequence[File],
        content: Optional[str] = None,
        tts: bool = False,
        embed: Optional[embed.Embed] = None,
        nonce: Optional[str] = None,
        allowed_mentions: Optional[message.AllowedMentions] = None,
        message_reference: Optional[message.MessageReference] = None,
        components: Optional[List[components.Component]] = None,
    ) -> Response[message.Message]:
        r = Route('POST', '/channels/{channel_id}/messages', channel_id=channel_id)
        return self.send_multipart_helper(
            r,
            files=files,
            content=content,
            tts=tts,
            embed=embed,
            nonce=nonce,
            allowed_mentions=allowed_mentions,
            message_reference=message_reference,
            components=components,
        )

<<<<<<< HEAD
    async def ack_message(self, channel_id, message_id):
        r = Route('POST', '/channels/{channel_id}/messages/{message_id}/ack', channel_id=channel_id, message_id=message_id)
        data = await self.request(r, json={'token': self._ack_token})
        self._ack_token = data['token']

    def ack_guild(self, guild_id):
        return self.request(Route('POST', '/guilds/{guild_id}/ack', guild_id=guild_id))

    def delete_message(self, channel_id, message_id, *, reason=None):
=======
    def delete_message(self, channel_id: Snowflake, message_id: Snowflake, *, reason: Optional[str] = None) -> Response[None]:
>>>>>>> 0bc5f276
        r = Route('DELETE', '/channels/{channel_id}/messages/{message_id}', channel_id=channel_id, message_id=message_id)
        return self.request(r, reason=reason)

    def delete_messages(self, channel_id: Snowflake, message_ids: SnowflakeList, *, reason: Optional[str] = None) -> Response[None]:
        r = Route('POST', '/channels/{channel_id}/messages/bulk-delete', channel_id=channel_id)
        payload = {
            'messages': message_ids,
        }

        return self.request(r, json=payload, reason=reason)

    def edit_message(self, channel_id: Snowflake, message_id: Snowflake, **fields: Any) -> Response[message.Message]:
        r = Route('PATCH', '/channels/{channel_id}/messages/{message_id}', channel_id=channel_id, message_id=message_id)
        return self.request(r, json=fields)

    def add_reaction(self, channel_id: Snowflake, message_id: Snowflake, emoji: str) -> Response[None]:
        r = Route(
            'PUT',
            '/channels/{channel_id}/messages/{message_id}/reactions/{emoji}/@me',
            channel_id=channel_id,
            message_id=message_id,
            emoji=emoji,
        )
        return self.request(r)

    def remove_reaction(self, channel_id: Snowflake, message_id: Snowflake, emoji: str, member_id: Snowflake) -> Response[None]:
        r = Route(
            'DELETE',
            '/channels/{channel_id}/messages/{message_id}/reactions/{emoji}/{member_id}',
            channel_id=channel_id,
            message_id=message_id,
            member_id=member_id,
            emoji=emoji,
        )
        return self.request(r)

    def remove_own_reaction(self, channel_id: Snowflake, message_id: Snowflake, emoji: str) -> Response[None]:
        r = Route(
            'DELETE',
            '/channels/{channel_id}/messages/{message_id}/reactions/{emoji}/@me',
            channel_id=channel_id,
            message_id=message_id,
            emoji=emoji,
        )
        return self.request(r)

    def get_reaction_users(
        self,
        channel_id: Snowflake,
        message_id: Snowflake,
        emoji: str,
        limit: int,
        after: Optional[Snowflake] = None,
    ) -> Response[List[user.User]]:
        r = Route(
            'GET',
            '/channels/{channel_id}/messages/{message_id}/reactions/{emoji}',
            channel_id=channel_id,
            message_id=message_id,
            emoji=emoji,
        )

        params = {
            'limit': limit,
        }
        if after:
            params['after'] = after
        return self.request(r, params=params)

    def clear_reactions(self, channel_id: Snowflake, message_id: Snowflake) -> Response[None]:
        r = Route(
            'DELETE',
            '/channels/{channel_id}/messages/{message_id}/reactions',
            channel_id=channel_id,
            message_id=message_id,
        )

        return self.request(r)

    def clear_single_reaction(self, channel_id: Snowflake, message_id: Snowflake, emoji: str) -> Response[None]:
        r = Route(
            'DELETE',
            '/channels/{channel_id}/messages/{message_id}/reactions/{emoji}',
            channel_id=channel_id,
            message_id=message_id,
            emoji=emoji,
        )
        return self.request(r)

    def get_message(self, channel_id: Snowflake, message_id: Snowflake) -> Response[message.Message]:
        r = Route('GET', '/channels/{channel_id}/messages/{message_id}', channel_id=channel_id, message_id=message_id)
        return self.request(r)

    def get_channel(self, channel_id: Snowflake) -> Response[channel.Channel]:
        r = Route('GET', '/channels/{channel_id}', channel_id=channel_id)
        return self.request(r)

    def logs_from(
        self,
        channel_id: Snowflake,
        limit: int,
        before: Optional[Snowflake] = None,
        after: Optional[Snowflake] = None,
        around: Optional[Snowflake] = None,
    ) -> Response[List[message.Message]]:
        params: Dict[str, Any] = {
            'limit': limit,
        }

        if before is not None:
            params['before'] = before
        if after is not None:
            params['after'] = after
        if around is not None:
            params['around'] = around

        return self.request(Route('GET', '/channels/{channel_id}/messages', channel_id=channel_id), params=params)

    def publish_message(self, channel_id: Snowflake, message_id: Snowflake) -> Response[message.Message]:
        return self.request(
            Route(
                'POST',
                '/channels/{channel_id}/messages/{message_id}/crosspost',
                channel_id=channel_id,
                message_id=message_id,
            )
        )

    def pin_message(self, channel_id: Snowflake, message_id: Snowflake, reason: Optional[str] = None) -> Response[None]:
        r = Route(
            'PUT',
            '/channels/{channel_id}/pins/{message_id}',
            channel_id=channel_id,
            message_id=message_id,
        )
        return self.request(r, reason=reason)

    def unpin_message(self, channel_id: Snowflake, message_id: Snowflake, reason: Optional[str] = None) -> Response[None]:
        r = Route(
            'DELETE',
            '/channels/{channel_id}/pins/{message_id}',
            channel_id=channel_id,
            message_id=message_id,
        )
        return self.request(r, reason=reason)

    def pins_from(self, channel_id: Snowflake) -> Response[List[message.Message]]:
        return self.request(Route('GET', '/channels/{channel_id}/pins', channel_id=channel_id))

    # Member management

    def kick(self, user_id: Snowflake, guild_id: Snowflake, reason: Optional[str] = None) -> Response[None]:
        r = Route('DELETE', '/guilds/{guild_id}/members/{user_id}', guild_id=guild_id, user_id=user_id)
        if reason:
            # thanks aiohttp
            r.url = f'{r.url}?reason={_uriquote(reason)}'

        return self.request(r)

    def ban(
        self,
        user_id: Snowflake,
        guild_id: Snowflake,
        delete_message_days: int = 1,
        reason: Optional[str] = None,
    ) -> Response[None]:
        r = Route('PUT', '/guilds/{guild_id}/bans/{user_id}', guild_id=guild_id, user_id=user_id)
        params = {
            'delete_message_days': delete_message_days,
        }

        if reason:
            # thanks aiohttp
            r.url = f'{r.url}?reason={_uriquote(reason)}'

        return self.request(r, params=params)

    def unban(self, user_id: Snowflake, guild_id: Snowflake, *, reason: Optional[str] = None) -> Response[None]:
        r = Route('DELETE', '/guilds/{guild_id}/bans/{user_id}', guild_id=guild_id, user_id=user_id)
        return self.request(r, reason=reason)

    def guild_voice_state(
        self,
        user_id: Snowflake,
        guild_id: Snowflake,
        *,
        mute: Optional[bool] = None,
        deafen: Optional[bool] = None,
        reason: Optional[str] = None,
    ) -> Response[member.Member]:
        r = Route('PATCH', '/guilds/{guild_id}/members/{user_id}', guild_id=guild_id, user_id=user_id)
        payload = {}
        if mute is not None:
            payload['mute'] = mute

        if deafen is not None:
            payload['deaf'] = deafen

        return self.request(r, json=payload, reason=reason)

<<<<<<< HEAD
    def edit_profile(self, password, username, avatar, **fields):
        payload = {
            'password': password,
            'username': username,
            'avatar': avatar
        }

        if 'email' in fields:
            payload['email'] = fields['email']

        if 'new_password' in fields:
            payload['new_password'] = fields['new_password']
=======
    def edit_profile(self, username: Optional[str], avatar: Optional[bytes]) -> Response[user.User]:
        payload = {}
        if avatar is not None:
            payload['avatar'] = avatar
        if username is not None:
            payload['username'] = username
>>>>>>> 0bc5f276

        return self.request(Route('PATCH', '/users/@me'), json=payload)

    def change_my_nickname(
        self,
        guild_id: Snowflake,
        nickname: str,
        *,
        reason: Optional[str] = None,
    ) -> Response[member.Nickname]:
        r = Route('PATCH', '/guilds/{guild_id}/members/@me/nick', guild_id=guild_id)
        payload = {
            'nick': nickname,
        }
        return self.request(r, json=payload, reason=reason)

    def change_nickname(
        self,
        guild_id: Snowflake,
        user_id: Snowflake,
        nickname: str,
        *,
        reason: Optional[str] = None,
    ) -> Response[member.Member]:
        r = Route('PATCH', '/guilds/{guild_id}/members/{user_id}', guild_id=guild_id, user_id=user_id)
        payload = {
            'nick': nickname,
        }
        return self.request(r, json=payload, reason=reason)

    def edit_my_voice_state(self, guild_id: Snowflake, payload: voice.VoiceState) -> Response[None]:
        r = Route('PATCH', '/guilds/{guild_id}/voice-states/@me', guild_id=guild_id)
        return self.request(r, json=payload)

    def edit_voice_state(self, guild_id: Snowflake, user_id: Snowflake, payload: voice.VoiceState) -> Response[None]:
        r = Route('PATCH', '/guilds/{guild_id}/voice-states/{user_id}', guild_id=guild_id, user_id=user_id)
        return self.request(r, json=payload)

    def edit_member(
        self,
        guild_id: Snowflake,
        user_id: Snowflake,
        *,
        reason: Optional[str] = None,
        **fields: Any,
    ) -> Response[member.Member]:
        r = Route('PATCH', '/guilds/{guild_id}/members/{user_id}', guild_id=guild_id, user_id=user_id)
        return self.request(r, json=fields, reason=reason)

    # Channel management

    def edit_channel(
        self,
        channel_id: Snowflake,
        *,
        reason: Optional[str] = None,
        **options: Any,
    ) -> Response[channel.Channel]:
        r = Route('PATCH', '/channels/{channel_id}', channel_id=channel_id)
        valid_keys = (
            'name',
            'parent_id',
            'topic',
            'bitrate',
            'nsfw',
            'user_limit',
            'position',
            'permission_overwrites',
            'rate_limit_per_user',
            'type',
            'rtc_region',
            'video_quality_mode',
            'archived',
            'auto_archive_duration',
            'locked',
        )
        payload = {k: v for k, v in options.items() if k in valid_keys}
        return self.request(r, reason=reason, json=payload)

    def bulk_channel_update(
        self,
        guild_id: Snowflake,
        data: List[guild.ChannelPositionUpdate],
        *,
        reason: Optional[str] = None,
    ) -> Response[None]:
        r = Route('PATCH', '/guilds/{guild_id}/channels', guild_id=guild_id)
        return self.request(r, json=data, reason=reason)

    def create_channel(
        self,
        guild_id: Snowflake,
        channel_type: channel.ChannelType,
        *,
        reason: Optional[str] = None,
        **options: Any,
    ) -> Response[channel.GuildChannel]:
        payload = {
            'type': channel_type,
        }

        valid_keys = (
            'name',
            'parent_id',
            'topic',
            'bitrate',
            'nsfw',
            'user_limit',
            'position',
            'permission_overwrites',
            'rate_limit_per_user',
            'rtc_region',
            'video_quality_mode',
            'auto_archive_duration',
        )
        payload.update({k: v for k, v in options.items() if k in valid_keys and v is not None})

        return self.request(Route('POST', '/guilds/{guild_id}/channels', guild_id=guild_id), json=payload, reason=reason)

    def delete_channel(
        self,
        channel_id: Snowflake,
        *,
        reason: Optional[str] = None,
    ) -> Response[None]:
        return self.request(Route('DELETE', '/channels/{channel_id}', channel_id=channel_id), reason=reason)

    # Thread management

    def start_public_thread(
        self,
        channel_id: Snowflake,
        message_id: Snowflake,
        *,
        name: str,
        auto_archive_duration: threads.ThreadArchiveDuration,
        type: threads.ThreadType,
    ) -> Response[threads.Thread]:
        payload = {
            'name': name,
            'auto_archive_duration': auto_archive_duration,
            'type': type,
        }

        route = Route(
            'POST', '/channels/{channel_id}/messages/{message_id}/threads', channel_id=channel_id, message_id=message_id
        )
        return self.request(route, json=payload)

    def start_private_thread(
        self,
        channel_id: Snowflake,
        *,
        name: str,
        auto_archive_duration: threads.ThreadArchiveDuration,
        type: threads.ThreadType,
    ) -> Response[threads.Thread]:
        payload = {
            'name': name,
            'auto_archive_duration': auto_archive_duration,
            'type': type,
        }

        route = Route('POST', '/channels/{channel_id}/threads', channel_id=channel_id)
        return self.request(route, json=payload)

    def join_thread(self, channel_id: Snowflake) -> Response[None]:
        return self.request(Route('POST', '/channels/{channel_id}/thread-members/@me', channel_id=channel_id))

    def add_user_to_thread(self, channel_id: Snowflake, user_id: Snowflake) -> Response[None]:
        return self.request(
            Route('PUT', '/channels/{channel_id}/thread-members/{user_id}', channel_id=channel_id, user_id=user_id)
        )

    def leave_thread(self, channel_id: Snowflake) -> Response[None]:
        return self.request(Route('DELETE', '/channels/{channel_id}/thread-members/@me', channel_id=channel_id))

    def remove_user_from_thread(self, channel_id: Snowflake, user_id: Snowflake) -> Response[None]:
        route = Route('DELETE', '/channels/{channel_id}/thread-members/{user_id}', channel_id=channel_id, user_id=user_id)
        return self.request(route)

    def get_public_archived_threads(
        self, channel_id: Snowflake, before: Optional[Snowflake] = None, limit: int = 50
    ) -> Response[threads.ThreadPaginationPayload]:
        route = Route('GET', '/channels/{channel_id}/threads/archived/public', channel_id=channel_id)

        params = {}
        if before:
            params['before'] = before
        params['limit'] = limit
        return self.request(route, params=params)

    def get_private_archived_threads(
        self, channel_id: Snowflake, before: Optional[Snowflake] = None, limit: int = 50
    ) -> Response[threads.ThreadPaginationPayload]:
        route = Route('GET', '/channels/{channel_id}/threads/archived/private', channel_id=channel_id)

        params = {}
        if before:
            params['before'] = before
        params['limit'] = limit
        return self.request(route, params=params)

    def get_joined_private_archived_threads(
        self, channel_id: Snowflake, before: Optional[Snowflake] = None, limit: int = 50
    ) -> Response[threads.ThreadPaginationPayload]:
        route = Route('GET', '/channels/{channel_id}/users/@me/threads/archived/private', channel_id=channel_id)
        params = {}
        if before:
            params['before'] = before
        params['limit'] = limit
        return self.request(route, params=params)

    def get_active_threads(self, channel_id: Snowflake) -> Response[threads.ThreadPaginationPayload]:
        route = Route('GET', '/channels/{channel_id}/threads/active', channel_id=channel_id)
        return self.request(route)

    def get_thread_members(self, channel_id: Snowflake) -> Response[List[threads.ThreadMember]]:
        route = Route('GET', '/channels/{channel_id}/thread-members', channel_id=channel_id)
        return self.request(route)

    # Webhook management

    def create_webhook(
        self,
        channel_id: Snowflake,
        *,
        name: str,
        avatar: Optional[bytes] = None,
        reason: Optional[str] = None,
    ) -> Response[webhook.Webhook]:
        payload: Dict[str, Any] = {
            'name': name,
        }
        if avatar is not None:
            payload['avatar'] = avatar

        r = Route('POST', '/channels/{channel_id}/webhooks', channel_id=channel_id)
        return self.request(r, json=payload, reason=reason)

    def channel_webhooks(self, channel_id: Snowflake) -> Response[List[webhook.Webhook]]:
        return self.request(Route('GET', '/channels/{channel_id}/webhooks', channel_id=channel_id))

    def guild_webhooks(self, guild_id: Snowflake) -> Response[List[webhook.Webhook]]:
        return self.request(Route('GET', '/guilds/{guild_id}/webhooks', guild_id=guild_id))

    def get_webhook(self, webhook_id: Snowflake) -> Response[webhook.Webhook]:
        return self.request(Route('GET', '/webhooks/{webhook_id}', webhook_id=webhook_id))

    def follow_webhook(
        self,
        channel_id: Snowflake,
        webhook_channel_id: Snowflake,
        reason: Optional[str] = None,
    ) -> Response[None]:
        payload = {
            'webhook_channel_id': str(webhook_channel_id),
        }
        return self.request(
            Route('POST', '/channels/{channel_id}/followers', channel_id=channel_id), json=payload, reason=reason
        )

    # Guild management

    def get_guilds(
        self,
        limit: int,
        before: Optional[Snowflake] = None,
        after: Optional[Snowflake] = None,
    ) -> Response[List[guild.Guild]]:
        params: Dict[str, Any] = {
            'limit': limit,
        }

        if before:
            params['before'] = before
        if after:
            params['after'] = after

        return self.request(Route('GET', '/users/@me/guilds'), params=params)

    def leave_guild(self, guild_id: Snowflake) -> Response[None]:
        return self.request(Route('DELETE', '/users/@me/guilds/{guild_id}', guild_id=guild_id))

    def get_guild(self, guild_id: Snowflake) -> Response[guild.Guild]:
        return self.request(Route('GET', '/guilds/{guild_id}', guild_id=guild_id))

    def delete_guild(self, guild_id: Snowflake) -> Response[None]:
        return self.request(Route('DELETE', '/guilds/{guild_id}', guild_id=guild_id))

    def create_guild(self, name: str, region: str, icon: bytes) -> Response[guild.Guild]:
        payload = {
            'name': name,
            'icon': icon,
            'region': region,
        }

        return self.request(Route('POST', '/guilds'), json=payload)

    def edit_guild(self, guild_id: Snowflake, *, reason: Optional[str] = None, **fields: Any) -> Response[guild.Guild]:
        valid_keys = (
            'name',
            'region',
            'icon',
            'afk_timeout',
            'owner_id',
            'afk_channel_id',
            'splash',
            'discovery_splash',
            'features',
            'verification_level',
            'system_channel_id',
            'default_message_notifications',
            'description',
            'explicit_content_filter',
            'banner',
            'system_channel_flags',
            'rules_channel_id',
            'public_updates_channel_id',
            'preferred_locale',
        )

        payload = {k: v for k, v in fields.items() if k in valid_keys}

        return self.request(Route('PATCH', '/guilds/{guild_id}', guild_id=guild_id), json=payload, reason=reason)

    def get_template(self, code: str) -> Response[template.Template]:
        return self.request(Route('GET', '/guilds/templates/{code}', code=code))

    def guild_templates(self, guild_id: Snowflake) -> Response[List[template.Template]]:
        return self.request(Route('GET', '/guilds/{guild_id}/templates', guild_id=guild_id))

    def create_template(self, guild_id: Snowflake, payload: template.CreateTemplate) -> Response[template.Template]:
        return self.request(Route('POST', '/guilds/{guild_id}/templates', guild_id=guild_id), json=payload)

    def sync_template(self, guild_id: Snowflake, code: str) -> Response[template.Template]:
        return self.request(Route('PUT', '/guilds/{guild_id}/templates/{code}', guild_id=guild_id, code=code))

    def edit_template(self, guild_id: Snowflake, code: str, payload) -> Response[template.Template]:
        valid_keys = (
            'name',
            'description',
        )
        payload = {k: v for k, v in payload.items() if k in valid_keys}
        return self.request(
            Route('PATCH', '/guilds/{guild_id}/templates/{code}', guild_id=guild_id, code=code), json=payload
        )

    def delete_template(self, guild_id: Snowflake, code: str) -> Response[None]:
        return self.request(Route('DELETE', '/guilds/{guild_id}/templates/{code}', guild_id=guild_id, code=code))

    def create_from_template(self, code: str, name: str, region: str, icon: bytes) -> Response[guild.Guild]:
        payload = {
            'name': name,
            'icon': icon,
            'region': region,
        }
        return self.request(Route('POST', '/guilds/templates/{code}', code=code), json=payload)

    def get_bans(self, guild_id: Snowflake) -> Response[List[guild.Ban]]:
        return self.request(Route('GET', '/guilds/{guild_id}/bans', guild_id=guild_id))

    def get_ban(self, user_id: Snowflake, guild_id: Snowflake) -> Response[guild.Ban]:
        return self.request(Route('GET', '/guilds/{guild_id}/bans/{user_id}', guild_id=guild_id, user_id=user_id))

    def get_vanity_code(self, guild_id: Snowflake) -> Response[invite.VanityInvite]:
        return self.request(Route('GET', '/guilds/{guild_id}/vanity-url', guild_id=guild_id))

    def change_vanity_code(self, guild_id: Snowflake, code: str, *, reason: Optional[str] = None) -> Response[None]:
        payload: Dict[str, Any] = {'code': code}
        return self.request(Route('PATCH', '/guilds/{guild_id}/vanity-url', guild_id=guild_id), json=payload, reason=reason)

    def get_all_guild_channels(self, guild_id: Snowflake) -> Response[List[guild.GuildChannel]]:
        return self.request(Route('GET', '/guilds/{guild_id}/channels', guild_id=guild_id))

    def get_members(self, guild_id: Snowflake, limit: int, after: Optional[Snowflake]) -> Response[List[member.Member]]:
        params: Dict[str, Any] = {
            'limit': limit,
        }
        if after:
            params['after'] = after

        r = Route('GET', '/guilds/{guild_id}/members', guild_id=guild_id)
        return self.request(r, params=params)

    def get_member(self, guild_id: Snowflake, member_id: Snowflake) -> Response[member.Member]:
        return self.request(Route('GET', '/guilds/{guild_id}/members/{member_id}', guild_id=guild_id, member_id=member_id))

    def prune_members(
        self,
        guild_id: Snowflake,
        days: int,
        compute_prune_count: bool,
        roles: List[str],
        *,
        reason: Optional[str] = None,
    ) -> Response[guild.GuildPrune]:
        payload: Dict[str, Any] = {
            'days': days,
            'compute_prune_count': 'true' if compute_prune_count else 'false',
        }
        if roles:
            payload['include_roles'] = ', '.join(roles)

        return self.request(Route('POST', '/guilds/{guild_id}/prune', guild_id=guild_id), json=payload, reason=reason)

    def estimate_pruned_members(
        self,
        guild_id: Snowflake,
        days: int,
        roles: List[str],
    ) -> Response[guild.GuildPrune]:
        params: Dict[str, Any] = {
            'days': days,
        }
        if roles:
            params['include_roles'] = ', '.join(roles)

        return self.request(Route('GET', '/guilds/{guild_id}/prune', guild_id=guild_id), params=params)

    def get_all_custom_emojis(self, guild_id: Snowflake) -> Response[List[emoji.Emoji]]:
        return self.request(Route('GET', '/guilds/{guild_id}/emojis', guild_id=guild_id))

    def get_custom_emoji(self, guild_id: Snowflake, emoji_id: Snowflake) -> Response[emoji.Emoji]:
        return self.request(Route('GET', '/guilds/{guild_id}/emojis/{emoji_id}', guild_id=guild_id, emoji_id=emoji_id))

    def create_custom_emoji(
        self,
        guild_id: Snowflake,
        name: str,
        image: bytes,
        *,
        roles: Optional[SnowflakeList] = None,
        reason: Optional[str] = None,
    ) -> Response[emoji.Emoji]:
        payload = {
            'name': name,
            'image': image,
            'roles': roles or [],
        }

        r = Route('POST', '/guilds/{guild_id}/emojis', guild_id=guild_id)
        return self.request(r, json=payload, reason=reason)

    def delete_custom_emoji(
        self,
        guild_id: Snowflake,
        emoji_id: Snowflake,
        *,
        reason: Optional[str] = None,
    ) -> Response[None]:
        r = Route('DELETE', '/guilds/{guild_id}/emojis/{emoji_id}', guild_id=guild_id, emoji_id=emoji_id)
        return self.request(r, reason=reason)

    def edit_custom_emoji(
        self,
        guild_id: Snowflake,
        emoji_id: Snowflake,
        *,
        payload: Dict[str, Any],
        reason: Optional[str] = None,
    ) -> Response[emoji.Emoji]:
        r = Route('PATCH', '/guilds/{guild_id}/emojis/{emoji_id}', guild_id=guild_id, emoji_id=emoji_id)
        return self.request(r, json=payload, reason=reason)

    def get_all_integrations(self, guild_id: Snowflake) -> Response[List[integration.Integration]]:
        r = Route('GET', '/guilds/{guild_id}/integrations', guild_id=guild_id)

        return self.request(r)

    def create_integration(self, guild_id: Snowflake, type: integration.IntegrationType, id: int) -> Response[None]:
        payload = {
            'type': type,
            'id': id,
        }

        r = Route('POST', '/guilds/{guild_id}/integrations', guild_id=guild_id)
        return self.request(r, json=payload)

    def edit_integration(self, guild_id: Snowflake, integration_id: Snowflake, **payload: Any) -> Response[None]:
        r = Route(
            'PATCH', '/guilds/{guild_id}/integrations/{integration_id}', guild_id=guild_id, integration_id=integration_id
        )

        return self.request(r, json=payload)

    def sync_integration(self, guild_id: Snowflake, integration_id: Snowflake) -> Response[None]:
        r = Route(
            'POST', '/guilds/{guild_id}/integrations/{integration_id}/sync', guild_id=guild_id, integration_id=integration_id
        )

        return self.request(r)

    def delete_integration(self, guild_id: Snowflake, integration_id: Snowflake) -> Response[None]:
        r = Route(
            'DELETE', '/guilds/{guild_id}/integrations/{integration_id}', guild_id=guild_id, integration_id=integration_id
        )

        return self.request(r)

    def get_audit_logs(
        self,
        guild_id: Snowflake,
        limit: int = 100,
        before: Optional[Snowflake] = None,
        after: Optional[Snowflake] = None,
        user_id: Optional[Snowflake] = None,
        action_type: Optional[AuditLogAction] = None,
    ) -> Response[audit_log.AuditLog]:
        params: Dict[str, Any] = {'limit': limit}
        if before:
            params['before'] = before
        if after:
            params['after'] = after
        if user_id:
            params['user_id'] = user_id
        if action_type:
            params['action_type'] = action_type

        r = Route('GET', '/guilds/{guild_id}/audit-logs', guild_id=guild_id)
        return self.request(r, params=params)

    def get_widget(self, guild_id: Snowflake) -> Response[widget.Widget]:
        return self.request(Route('GET', '/guilds/{guild_id}/widget.json', guild_id=guild_id))

    def edit_widget(self, guild_id: Snowflake, payload) -> Response[widget.WidgetSettings]:
        return self.request(Route('PATCH', '/guilds/{guild_id}/widget', guild_id=guild_id), json=payload)

    # Invite management

    def create_invite(
        self,
        channel_id: Snowflake,
        *,
        reason: Optional[str] = None,
        max_age: int = 0,
        max_uses: int = 0,
        temporary: bool = False,
        unique: bool = True,
        target_type: Optional[invite.InviteTargetType] = None,
        target_user_id: Optional[Snowflake] = None,
        target_application_id: Optional[Snowflake] = None
    ) -> Response[invite.Invite]:
        r = Route('POST', '/channels/{channel_id}/invites', channel_id=channel_id)
        payload = {
            'max_age': max_age,
            'max_uses': max_uses,
            'temporary': temporary,
            'unique': unique,
        }

        if target_type:
            payload['target_type'] = target_type

        if target_user_id:
            payload['target_user_id'] = target_user_id

        if target_application_id:
            payload['target_application_id'] = str(target_application_id)

        return self.request(r, reason=reason, json=payload)

    def get_invite(self, invite_id: str, *, with_counts: bool = True, with_expiration: bool = True) -> Response[invite.Invite]:
        params = {
            'with_counts': int(with_counts),
            'with_expiration': int(with_expiration),
        }
        return self.request(Route('GET', '/invites/{invite_id}', invite_id=invite_id), params=params)

    def invites_from(self, guild_id: Snowflake) -> Response[List[invite.Invite]]:
        return self.request(Route('GET', '/guilds/{guild_id}/invites', guild_id=guild_id))

    def invites_from_channel(self, channel_id: Snowflake) -> Response[List[invite.Invite]]:
        return self.request(Route('GET', '/channels/{channel_id}/invites', channel_id=channel_id))

    def delete_invite(self, invite_id: str, *, reason: Optional[str] = None) -> Response[None]:
        return self.request(Route('DELETE', '/invites/{invite_id}', invite_id=invite_id), reason=reason)

    # Role management

    def get_roles(self, guild_id: Snowflake) -> Response[List[role.Role]]:
        return self.request(Route('GET', '/guilds/{guild_id}/roles', guild_id=guild_id))

    def edit_role(self, guild_id: Snowflake, role_id: Snowflake, *, reason: Optional[str] = None, **fields: Any) -> Response[role.Role]:
        r = Route('PATCH', '/guilds/{guild_id}/roles/{role_id}', guild_id=guild_id, role_id=role_id)
        valid_keys = ('name', 'permissions', 'color', 'hoist', 'mentionable')
        payload = {k: v for k, v in fields.items() if k in valid_keys}
        return self.request(r, json=payload, reason=reason)

    def delete_role(self, guild_id: Snowflake, role_id: Snowflake, *, reason: Optional[str] = None) -> Response[None]:
        r = Route('DELETE', '/guilds/{guild_id}/roles/{role_id}', guild_id=guild_id, role_id=role_id)
        return self.request(r, reason=reason)

    def replace_roles(
        self,
        user_id: Snowflake,
        guild_id: Snowflake,
        role_ids: List[int],
        *,
        reason: Optional[str] = None,
    ) -> Response[member.Member]:
        return self.edit_member(guild_id=guild_id, user_id=user_id, roles=role_ids, reason=reason)

    def create_role(self, guild_id: Snowflake, *, reason: Optional[str] = None, **fields: Any) -> Response[role.Role]:
        r = Route('POST', '/guilds/{guild_id}/roles', guild_id=guild_id)
        return self.request(r, json=fields, reason=reason)

    def move_role_position(
        self,
        guild_id: Snowflake,
        positions: List[guild.RolePositionUpdate],
        *,
        reason: Optional[str] = None,
    ) -> Response[List[role.Role]]:
        r = Route('PATCH', '/guilds/{guild_id}/roles', guild_id=guild_id)
        return self.request(r, json=positions, reason=reason)

    def add_role(self, guild_id: Snowflake, user_id: Snowflake, role_id: Snowflake, *, reason: Optional[str] = None) -> Response[None]:
        r = Route(
            'PUT',
            '/guilds/{guild_id}/members/{user_id}/roles/{role_id}',
            guild_id=guild_id,
            user_id=user_id,
            role_id=role_id,
        )
        return self.request(r, reason=reason)

    def remove_role(self, guild_id: Snowflake, user_id: Snowflake, role_id: Snowflake, *, reason: Optional[str] = None) -> Response[None]:
        r = Route(
            'DELETE',
            '/guilds/{guild_id}/members/{user_id}/roles/{role_id}',
            guild_id=guild_id,
            user_id=user_id,
            role_id=role_id,
        )
        return self.request(r, reason=reason)

    def edit_channel_permissions(
        self,
        channel_id: Snowflake,
        target: Snowflake,
        allow: str,
        deny: str,
        type: channel.OverwriteType,
        *,
        reason: Optional[str] = None,
    ) -> Response[None]:
        payload = {'id': target, 'allow': allow, 'deny': deny, 'type': type}
        r = Route('PUT', '/channels/{channel_id}/permissions/{target}', channel_id=channel_id, target=target)
        return self.request(r, json=payload, reason=reason)

    def delete_channel_permissions(
        self,
        channel_id: Snowflake,
        target: channel.OverwriteType,
        *,
        reason: Optional[str] = None
    ) -> Response[None]:
        r = Route('DELETE', '/channels/{channel_id}/permissions/{target}', channel_id=channel_id, target=target)
        return self.request(r, reason=reason)

    # Relationship related

    def remove_relationship(self, user_id):
        r = Route('DELETE', '/users/@me/relationships/{user_id}', user_id=user_id)
        return self.request(r)

    def add_relationship(self, user_id, type=None):
        r = Route('PUT', '/users/@me/relationships/{user_id}', user_id=user_id)
        payload = {}
        if type is not None:
            payload['type'] = type

        return self.request(r, json=payload)

    def send_friend_request(self, username, discriminator):
        r = Route('POST', '/users/@me/relationships')
        payload = {
            'username': username,
            'discriminator': int(discriminator)
        }
        return self.request(r, json=payload)
    # Voice management

    def move_member(
        self,
        user_id: Snowflake,
        guild_id: Snowflake,
        channel_id: Snowflake,
        *,
        reason: Optional[str] = None,
    ) -> Response[member.Member]:
        return self.edit_member(guild_id=guild_id, user_id=user_id, channel_id=channel_id, reason=reason)

    # Stage instance management

    def get_stage_instance(self, channel_id: Snowflake) -> Response[channel.StageInstance]:
        return self.request(Route('GET', '/stage-instances/{channel_id}', channel_id=channel_id))

    def create_stage_instance(self, **payload) -> Response[channel.StageInstance]:
        valid_keys = (
            'channel_id',
            'topic',
            'privacy_level',
        )
        payload = {k: v for k, v in payload.items() if k in valid_keys}

        return self.request(Route('POST', '/stage-instances'), json=payload)

    def edit_stage_instance(self, channel_id: Snowflake, **payload) -> Response[None]:
        valid_keys = (
            'topic',
            'privacy_level',
        )
        payload = {k: v for k, v in payload.items() if k in valid_keys}

        return self.request(Route('PATCH', '/stage-instances/{channel_id}', channel_id=channel_id), json=payload)

    def delete_stage_instance(self, channel_id: Snowflake) -> Response[None]:
        return self.request(Route('DELETE', '/stage-instances/{channel_id}', channel_id=channel_id))

    # Application commands (global)

    def get_global_commands(self, application_id: Snowflake) -> Response[List[interactions.ApplicationCommand]]:
        return self.request(Route('GET', '/applications/{application_id}/commands', application_id=application_id))

    def get_global_command(self, application_id: Snowflake, command_id: Snowflake) -> Response[interactions.ApplicationCommand]:
        r = Route(
            'GET',
            '/applications/{application_id}/commands/{command_id}',
            application_id=application_id,
            command_id=command_id,
        )
        return self.request(r)

    def upsert_global_command(self, application_id: Snowflake, payload) -> Response[interactions.ApplicationCommand]:
        r = Route('POST', '/applications/{application_id}/commands', application_id=application_id)
        return self.request(r, json=payload)

    def edit_global_command(self,
        application_id: Snowflake,
        command_id: Snowflake,
        payload: interactions.EditApplicationCommand,
    ) -> Response[interactions.ApplicationCommand]:
        valid_keys = (
            'name',
            'description',
            'options',
        )
        payload = {k: v for k, v in payload.items() if k in valid_keys}  # type: ignore
        r = Route(
            'PATCH',
            '/applications/{application_id}/commands/{command_id}',
            application_id=application_id,
            command_id=command_id,
        )
        return self.request(r, json=payload)

    def delete_global_command(self, application_id: Snowflake, command_id: Snowflake) -> Response[None]:
        r = Route(
            'DELETE',
            '/applications/{application_id}/commands/{command_id}',
            application_id=application_id,
            command_id=command_id,
        )
        return self.request(r)

    def bulk_upsert_global_commands(self, application_id: Snowflake, payload) -> Response[List[interactions.ApplicationCommand]]:
        r = Route('PUT', '/applications/{application_id}/commands', application_id=application_id)
        return self.request(r, json=payload)

    # Application commands (guild)

    def get_guild_commands(self, application_id: Snowflake, guild_id: Snowflake) -> Response[List[interactions.ApplicationCommand]]:
        r = Route(
            'GET',
            '/applications/{application_id}/guilds/{guild_id}/commands',
            application_id=application_id,
            guild_id=guild_id,
        )
        return self.request(r)

    def get_guild_command(
        self,
        application_id: Snowflake,
        guild_id: Snowflake,
        command_id: Snowflake,
    ) -> Response[interactions.ApplicationCommand]:
        r = Route(
            'GET',
            '/applications/{application_id}/guilds/{guild_id}/commands/{command_id}',
            application_id=application_id,
            guild_id=guild_id,
            command_id=command_id,
        )
        return self.request(r)

    def upsert_guild_command(
        self,
        application_id: Snowflake,
        guild_id: Snowflake,
        payload: interactions.EditApplicationCommand,
    ) -> Response[interactions.ApplicationCommand]:
        r = Route(
            'POST',
            '/applications/{application_id}/guilds/{guild_id}/commands',
            application_id=application_id,
            guild_id=guild_id,
        )
        return self.request(r, json=payload)

    def edit_guild_command(self,
        application_id: Snowflake,
        guild_id: Snowflake,
        command_id: Snowflake,
        payload: interactions.EditApplicationCommand,
    ) -> Response[interactions.ApplicationCommand]:
        valid_keys = (
            'name',
            'description',
            'options',
        )
        payload = {k: v for k, v in payload.items() if k in valid_keys}  # type: ignore
        r = Route(
            'PATCH',
            '/applications/{application_id}/guilds/{guild_id}/commands/{command_id}',
            application_id=application_id,
            guild_id=guild_id,
            command_id=command_id,
        )
        return self.request(r, json=payload)

    def delete_guild_command(
        self,
        application_id: Snowflake,
        guild_id: Snowflake,
        command_id: Snowflake,
    ) -> Response[None]:
        r = Route(
            'DELETE',
            '/applications/{application_id}/guilds/{guild_id}/commands/{command_id}',
            application_id=application_id,
            guild_id=guild_id,
            command_id=command_id,
        )
        return self.request(r)

    def bulk_upsert_guild_commands(
        self, 
        application_id: Snowflake,
        guild_id: Snowflake, 
        payload: List[interactions.EditApplicationCommand],
    ) -> Response[List[interactions.ApplicationCommand]]:
        r = Route(
            'PUT',
            '/applications/{application_id}/guilds/{guild_id}/commands',
            application_id=application_id,
            guild_id=guild_id,
        )
        return self.request(r, json=payload)

    # Interaction responses

    def _edit_webhook_helper(
        self,
        route: Route,
        file: Optional[File] = None,
        content: Optional[str] = None,
        embeds: Optional[List[embed.Embed]] = None,
        allowed_mentions: Optional[message.AllowedMentions] = None,
    ):

        payload: Dict[str, Any] = {}
        if content:
            payload['content'] = content
        if embeds:
            payload['embeds'] = embeds
        if allowed_mentions:
            payload['allowed_mentions'] = allowed_mentions

        form: List[Dict[str, Any]] = [
            {
                'name': 'payload_json',
                'value': utils.to_json(payload),
            }
        ]

        if file:
            form.append(
                {
                    'name': 'file',
                    'value': file.fp,
                    'filename': file.filename,
                    'content_type': 'application/octet-stream',
                }
            )

        return self.request(route, form=form, files=[file] if file else None)

    def create_interaction_response(
        self,
        interaction_id: Snowflake,
        token: str,
        *,
        type: InteractionResponseType,
        data: Optional[interactions.InteractionApplicationCommandCallbackData] = None
    ) -> Response[None]:
        r = Route(
            'POST',
            '/interactions/{interaction_id}/{interaction_token}/callback',
            interaction_id=interaction_id,
            interaction_token=token,
        )
        payload: Dict[str, Any] = {
            'type': type,
        }

        if data is not None:
            payload['data'] = data

        return self.request(r, json=payload)

    def get_original_interaction_response(
        self,
        application_id: Snowflake,
        token: str,
    ) -> Response[message.Message]:
        r = Route(
            'GET',
            '/webhooks/{application_id}/{interaction_token}/messages/@original',
            application_id=application_id,
            interaction_token=token,
        )
        return self.request(r)

    def edit_original_interaction_response(
        self,
        application_id: Snowflake,
        token: str,
        file: Optional[File] = None,
        content: Optional[str] = None,
        embeds: Optional[List[embed.Embed]] = None,
        allowed_mentions: Optional[message.AllowedMentions] = None,
    ) -> Response[message.Message]:
        r = Route(
            'PATCH',
            '/webhooks/{application_id}/{interaction_token}/messages/@original',
            application_id=application_id,
            interaction_token=token,
        )
        return self._edit_webhook_helper(r, file=file, content=content, embeds=embeds, allowed_mentions=allowed_mentions)

    def delete_original_interaction_response(self, application_id: Snowflake, token: str) -> Response[None]:
        r = Route(
            'DELETE',
            '/webhooks/{application_id}/{interaction_token}/messages/@original',
            application_id=application_id,
            interaction_token=token,
        )
        return self.request(r)

    def create_followup_message(
        self,
        application_id: Snowflake,
        token: str,
        files: List[File] = [],
        content: Optional[str] = None,
        tts: bool = False,
        embeds: Optional[List[embed.Embed]] = None,
        allowed_mentions: Optional[message.AllowedMentions] = None,
    ) -> Response[message.Message]:
        r = Route(
            'POST',
            '/webhooks/{application_id}/{interaction_token}',
            application_id=application_id,
            interaction_token=token,
        )
        return self.send_multipart_helper(
            r,
            content=content,
            files=files,
            tts=tts,
            embeds=embeds,
            allowed_mentions=allowed_mentions,
        )

    def edit_followup_message(
        self,
        application_id: Snowflake,
        token: str,
        message_id: Snowflake,
        file: Optional[File] = None,
        content: Optional[str] = None,
        embeds: Optional[List[embed.Embed]] = None,
        allowed_mentions: Optional[message.AllowedMentions] = None,
    )-> Response[message.Message]:
        r = Route(
            'PATCH',
            '/webhooks/{application_id}/{interaction_token}/messages/{message_id}',
            application_id=application_id,
            interaction_token=token,
            message_id=message_id,
        )
        return self._edit_webhook_helper(r, file=file, content=content, embeds=embeds, allowed_mentions=allowed_mentions)

    def delete_followup_message(self, application_id: Snowflake, token: str, message_id: Snowflake) -> Response[None]:
        r = Route(
            'DELETE',
            '/webhooks/{application_id}/{interaction_token}/messages/{message_id}',
            application_id=application_id,
            interaction_token=token,
            message_id=message_id,
        )
        return self.request(r)

    def get_guild_application_command_permissions(
        self,
        application_id: Snowflake,
        guild_id: Snowflake,
    ) -> Response[List[interactions.GuildApplicationCommandPermissions]]:
        r = Route(
            'GET',
            '/applications/{application_id}/guilds/{guild_id}/commands/permissions',
            application_id=application_id,
            guild_id=guild_id,
        )
        return self.request(r)

    def get_application_command_permissions(
        self,
        application_id: Snowflake,
        guild_id: Snowflake,
        command_id: Snowflake,
    ) -> Response[interactions.GuildApplicationCommandPermissions]:
        r = Route(
            'GET',
            '/applications/{application_id}/guilds/{guild_id}/commands/{command_id}/permissions',
            application_id=application_id,
            guild_id=guild_id,
            command_id=command_id,
        )
        return self.request(r)

    def edit_application_command_permissions(
        self,
        application_id: Snowflake,
        guild_id: Snowflake,
        command_id: Snowflake,
        payload: interactions.BaseGuildApplicationCommandPermissions,
    ) -> Response[None]:
        r = Route(
            'PUT',
            '/applications/{application_id}/guilds/{guild_id}/commands/{command_id}/permissions',
            application_id=application_id,
            guild_id=guild_id,
            command_id=command_id,
        )
        return self.request(r, json=payload)

    def bulk_edit_guild_application_command_permissions(
        self,
        application_id: Snowflake,
        guild_id: Snowflake,
        payload: List[interactions.PartialGuildApplicationCommandPermissions],
    ) -> Response[None]:
        r = Route(
            'PUT',
            '/applications/{application_id}/guilds/{guild_id}/commands/permissions',
            application_id=application_id,
            guild_id=guild_id,
        )
        return self.request(r, json=payload)

    # Misc

    def application_info(self) -> Response[appinfo.AppInfo]:
        return self.request(Route('GET', '/oauth2/applications/@me'))

    async def get_gateway(self, *, encoding: str = 'json', zlib: bool = True) -> str:
        try:
            data = await self.request(Route('GET', '/gateway'))
        except HTTPException as exc:
            raise GatewayNotFound() from exc
        if zlib:
            value = '{0}?encoding={1}&v=9&compress=zlib-stream'
        else:
            value = '{0}?encoding={1}&v=9'
        return value.format(data['url'], encoding)

    async def get_bot_gateway(self, *, encoding: str = 'json', zlib: bool = True) -> Tuple[int, str]:
        try:
            data = await self.request(Route('GET', '/gateway/bot'))
        except HTTPException as exc:
            raise GatewayNotFound() from exc

        if zlib:
            value = '{0}?encoding={1}&v=9&compress=zlib-stream'
        else:
            value = '{0}?encoding={1}&v=9'
        return data['shards'], value.format(data['url'], encoding)

<<<<<<< HEAD
    def get_user(self, user_id):
        return self.request(Route('GET', '/users/{user_id}', user_id=user_id))

    def get_user_profile(self, user_id):
        return self.request(Route('GET', '/users/{user_id}/profile', user_id=user_id))

    def get_mutual_friends(self, user_id):
        return self.request(Route('GET', '/users/{user_id}/relationships', user_id=user_id))

    def change_hypesquad_house(self, house_id):
        payload = {'house_id': house_id}
        return self.request(Route('POST', '/hypesquad/online'), json=payload)

    def leave_hypesquad_house(self):
        return self.request(Route('DELETE', '/hypesquad/online'))

    def edit_settings(self, **payload):
        return self.request(Route('PATCH', '/users/@me/settings'), json=payload)
=======
    def get_user(self, user_id: Snowflake) -> Response[user.User]:
        return self.request(Route('GET', '/users/{user_id}', user_id=user_id))
>>>>>>> 0bc5f276
<|MERGE_RESOLUTION|>--- conflicted
+++ resolved
@@ -369,12 +369,7 @@
             self._ack_token = None
 
     # login management
-
-<<<<<<< HEAD
-    async def static_login(self, token, *, bot):
-=======
-    async def static_login(self, token: str) -> user.User:
->>>>>>> 0bc5f276
+    async def static_login(self, token: str, *, bot) -> user.User:
         # Necessary to get aiohttp to stop complaining about session creation
         self.__session = aiohttp.ClientSession(connector=self.connector, ws_response_class=DiscordClientWebSocketResponse)
         old_token, old_bot = self.token, self.bot_token
@@ -556,7 +551,6 @@
             components=components,
         )
 
-<<<<<<< HEAD
     async def ack_message(self, channel_id, message_id):
         r = Route('POST', '/channels/{channel_id}/messages/{message_id}/ack', channel_id=channel_id, message_id=message_id)
         data = await self.request(r, json={'token': self._ack_token})
@@ -565,10 +559,7 @@
     def ack_guild(self, guild_id):
         return self.request(Route('POST', '/guilds/{guild_id}/ack', guild_id=guild_id))
 
-    def delete_message(self, channel_id, message_id, *, reason=None):
-=======
     def delete_message(self, channel_id: Snowflake, message_id: Snowflake, *, reason: Optional[str] = None) -> Response[None]:
->>>>>>> 0bc5f276
         r = Route('DELETE', '/channels/{channel_id}/messages/{message_id}', channel_id=channel_id, message_id=message_id)
         return self.request(r, reason=reason)
 
@@ -769,27 +760,21 @@
 
         return self.request(r, json=payload, reason=reason)
 
-<<<<<<< HEAD
-    def edit_profile(self, password, username, avatar, **fields):
-        payload = {
-            'password': password,
-            'username': username,
-            'avatar': avatar
-        }
+    # TODO: Type "fields"
+    def edit_profile(self, password: Optional[str], username: Optional[str], avatar: Optional[bytes], **fields) -> Response[user.User]:
+        payload = {}
+
+        if avatar is not None:
+            payload['avatar'] = avatar
+
+        if username is not None:
+            payload['username'] = username
 
         if 'email' in fields:
             payload['email'] = fields['email']
 
         if 'new_password' in fields:
             payload['new_password'] = fields['new_password']
-=======
-    def edit_profile(self, username: Optional[str], avatar: Optional[bytes]) -> Response[user.User]:
-        payload = {}
-        if avatar is not None:
-            payload['avatar'] = avatar
-        if username is not None:
-            payload['username'] = username
->>>>>>> 0bc5f276
 
         return self.request(Route('PATCH', '/users/@me'), json=payload)
 
@@ -1891,8 +1876,7 @@
             value = '{0}?encoding={1}&v=9'
         return data['shards'], value.format(data['url'], encoding)
 
-<<<<<<< HEAD
-    def get_user(self, user_id):
+    def get_user(self, user_id: Snowflake) -> Response[user.User]:
         return self.request(Route('GET', '/users/{user_id}', user_id=user_id))
 
     def get_user_profile(self, user_id):
@@ -1909,8 +1893,4 @@
         return self.request(Route('DELETE', '/hypesquad/online'))
 
     def edit_settings(self, **payload):
-        return self.request(Route('PATCH', '/users/@me/settings'), json=payload)
-=======
-    def get_user(self, user_id: Snowflake) -> Response[user.User]:
-        return self.request(Route('GET', '/users/{user_id}', user_id=user_id))
->>>>>>> 0bc5f276
+        return self.request(Route('PATCH', '/users/@me/settings'), json=payload)