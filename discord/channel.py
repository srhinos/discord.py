"""
The MIT License (MIT)

Copyright (c) 2015-present Rapptz

Permission is hereby granted, free of charge, to any person obtaining a
copy of this software and associated documentation files (the "Software"),
to deal in the Software without restriction, including without limitation
the rights to use, copy, modify, merge, publish, distribute, sublicense,
and/or sell copies of the Software, and to permit persons to whom the
Software is furnished to do so, subject to the following conditions:

The above copyright notice and this permission notice shall be included in
all copies or substantial portions of the Software.

THE SOFTWARE IS PROVIDED "AS IS", WITHOUT WARRANTY OF ANY KIND, EXPRESS
OR IMPLIED, INCLUDING BUT NOT LIMITED TO THE WARRANTIES OF MERCHANTABILITY,
FITNESS FOR A PARTICULAR PURPOSE AND NONINFRINGEMENT. IN NO EVENT SHALL THE
AUTHORS OR COPYRIGHT HOLDERS BE LIABLE FOR ANY CLAIM, DAMAGES OR OTHER
LIABILITY, WHETHER IN AN ACTION OF CONTRACT, TORT OR OTHERWISE, ARISING
FROM, OUT OF OR IN CONNECTION WITH THE SOFTWARE OR THE USE OR OTHER
DEALINGS IN THE SOFTWARE.
"""

from __future__ import annotations

import time
import asyncio
from typing import (
    Any,
    Callable,
    Dict,
    Iterable,
    List,
    Mapping,
    Optional,
    TYPE_CHECKING,
    Tuple,
    Type,
    TypeVar,
    Union,
    overload,
)
import datetime

import discord.abc
from .permissions import PermissionOverwrite, Permissions
from .enums import ChannelType, StagePrivacyLevel, try_enum, VoiceRegion, VideoQualityMode
from .mixins import Hashable
from .object import Object
from . import utils
from .utils import MISSING
from .asset import Asset
from .errors import ClientException, InvalidArgument
from .stage_instance import StageInstance
from .threads import Thread
from .iterators import ArchivedThreadIterator

__all__ = (
    'TextChannel',
    'VoiceChannel',
    'StageChannel',
    'DMChannel',
    'CategoryChannel',
    'StoreChannel',
    'GroupChannel',
    'PartialMessageable',
)

if TYPE_CHECKING:
    from .types.threads import ThreadArchiveDuration
    from .role import Role
    from .member import Member, VoiceState
    from .abc import Snowflake, SnowflakeTime
    from .message import Message, PartialMessage
    from .webhook import Webhook
    from .state import ConnectionState
    from .user import ClientUser, User, BaseUser
    from .guild import Guild, GuildChannel as GuildChannelType
    from .types.channel import (
        TextChannel as TextChannelPayload,
        VoiceChannel as VoiceChannelPayload,
        StageChannel as StageChannelPayload,
        DMChannel as DMChannelPayload,
        CategoryChannel as CategoryChannelPayload,
        StoreChannel as StoreChannelPayload,
        GroupDMChannel as GroupChannelPayload,
    )
    from .types.snowflake import SnowflakeList


async def _single_delete_strategy(messages: Iterable[Message]):
    for m in messages:
        await m.delete()


class TextChannel(discord.abc.Messageable, discord.abc.GuildChannel, Hashable):
    """Represents a Discord guild text channel.

    .. container:: operations

        .. describe:: x == y

            Checks if two channels are equal.

        .. describe:: x != y

            Checks if two channels are not equal.

        .. describe:: hash(x)

            Returns the channel's hash.

        .. describe:: str(x)

            Returns the channel's name.

    Attributes
    -----------
    name: :class:`str`
        The channel name.
    guild: :class:`Guild`
        The guild the channel belongs to.
    id: :class:`int`
        The channel ID.
    category_id: Optional[:class:`int`]
        The category channel ID this channel belongs to, if applicable.
    topic: Optional[:class:`str`]
        The channel's topic. ``None`` if it doesn't exist.
    position: :class:`int`
        The position in the channel list. This is a number that starts at 0. e.g. the
        top channel is position 0.
    last_message_id: Optional[:class:`int`]
        The last message ID of the message sent to this channel. It may
        *not* point to an existing or valid message.
    slowmode_delay: :class:`int`
        The number of seconds a member must wait between sending messages
        in this channel. A value of `0` denotes that it is disabled.
        Bots and users with :attr:`~Permissions.manage_channels` or
        :attr:`~Permissions.manage_messages` bypass slowmode.
    nsfw: :class:`bool`
        If the channel is marked as "not safe for work".

        .. note::

            To check if the channel or the guild of that channel are marked as NSFW, consider :meth:`is_nsfw` instead.
    default_auto_archive_duration: :class:`int`
        The default auto archive duration in minutes for threads created in this channel.

        .. versionadded:: 2.0
    """

    __slots__ = (
        'name',
        'id',
        'guild',
        'topic',
        '_state',
        'nsfw',
        'category_id',
        'position',
        'slowmode_delay',
        '_overwrites',
        '_type',
        'last_message_id',
        'default_auto_archive_duration',
    )

    def __init__(self, *, state: ConnectionState, guild: Guild, data: TextChannelPayload):
        self._state: ConnectionState = state
        self.id: int = int(data['id'])
        self._type: int = data['type']
        self._update(guild, data)

    def __repr__(self) -> str:
        attrs = [
            ('id', self.id),
            ('name', self.name),
            ('position', self.position),
            ('nsfw', self.nsfw),
            ('news', self.is_news()),
            ('category_id', self.category_id),
        ]
        joined = ' '.join('%s=%r' % t for t in attrs)
        return f'<{self.__class__.__name__} {joined}>'

    def _update(self, guild: Guild, data: TextChannelPayload) -> None:
        self.guild: Guild = guild
        self.name: str = data['name']
        self.category_id: Optional[int] = utils._get_as_snowflake(data, 'parent_id')
        self.topic: Optional[str] = data.get('topic')
        self.position: int = data['position']
        self.nsfw: bool = data.get('nsfw', False)
        # Does this need coercion into `int`? No idea yet.
        self.slowmode_delay: int = data.get('rate_limit_per_user', 0)
        self.default_auto_archive_duration: ThreadArchiveDuration = data.get('default_auto_archive_duration', 1440)
        self._type: int = data.get('type', self._type)
        self.last_message_id: Optional[int] = utils._get_as_snowflake(data, 'last_message_id')
        self._fill_overwrites(data)

    async def _get_channel(self):
        return self

    @property
    def type(self) -> ChannelType:
        """:class:`ChannelType`: The channel's Discord type."""
        return try_enum(ChannelType, self._type)

    @property
    def _sorting_bucket(self) -> int:
        return ChannelType.text.value

    @utils.copy_doc(discord.abc.GuildChannel.permissions_for)
    def permissions_for(self, obj: Union[Member, Role], /) -> Permissions:
        base = super().permissions_for(obj)

        # text channels do not have voice related permissions
        denied = Permissions.voice()
        base.value &= ~denied.value
        return base

    @property
    def members(self) -> List[Member]:
        """List[:class:`Member`]: Returns all members that can see this channel."""
        return [m for m in self.guild.members if self.permissions_for(m).read_messages]

    @property
    def threads(self) -> List[Thread]:
        """List[:class:`Thread`]: Returns all the threads that you can see.

        .. versionadded:: 2.0
        """
        return [thread for thread in self.guild.threads if thread.parent_id == self.id]

    def is_nsfw(self) -> bool:
        """:class:`bool`: Checks if the channel is NSFW."""
        return self.nsfw

    def is_news(self) -> bool:
        """:class:`bool`: Checks if the channel is a news channel."""
        return self._type == ChannelType.news.value

    @property
    def last_message(self) -> Optional[Message]:
        """Fetches the last message from this channel in cache.

        The message might not be valid or point to an existing message.

        .. admonition:: Reliable Fetching
            :class: helpful

            For a slightly more reliable method of fetching the
            last message, consider using either :meth:`history`
            or :meth:`fetch_message` with the :attr:`last_message_id`
            attribute.

        Returns
        ---------
        Optional[:class:`Message`]
            The last message in this channel or ``None`` if not found.
        """
        return self._state._get_message(self.last_message_id) if self.last_message_id else None

    @overload
    async def edit(
        self,
        *,
        reason: Optional[str] = ...,
        name: str = ...,
        topic: str = ...,
        position: int = ...,
        nsfw: bool = ...,
        sync_permissions: bool = ...,
        category: Optional[CategoryChannel] = ...,
        slowmode_delay: int = ...,
        default_auto_archive_duration: ThreadArchiveDuration = ...,
        type: ChannelType = ...,
        overwrites: Mapping[Union[Role, Member, Snowflake], PermissionOverwrite] = ...,
    ) -> Optional[TextChannel]:
        ...

    @overload
    async def edit(self) -> Optional[TextChannel]:
        ...

    async def edit(self, *, reason=None, **options):
        """|coro|

        Edits the channel.

        You must have the :attr:`~Permissions.manage_channels` permission to
        use this.

        .. versionchanged:: 1.3
            The ``overwrites`` keyword-only parameter was added.

        .. versionchanged:: 1.4
            The ``type`` keyword-only parameter was added.

        .. versionchanged:: 2.0
            Edits are no longer in-place, the newly edited channel is returned instead.

        Parameters
        ----------
        name: :class:`str`
            The new channel name.
        topic: :class:`str`
            The new channel's topic.
        position: :class:`int`
            The new channel's position.
        nsfw: :class:`bool`
            To mark the channel as NSFW or not.
        sync_permissions: :class:`bool`
            Whether to sync permissions with the channel's new or pre-existing
            category. Defaults to ``False``.
        category: Optional[:class:`CategoryChannel`]
            The new category for this channel. Can be ``None`` to remove the
            category.
        slowmode_delay: :class:`int`
            Specifies the slowmode rate limit for user in this channel, in seconds.
            A value of `0` disables slowmode. The maximum value possible is `21600`.
        type: :class:`ChannelType`
            Change the type of this text channel. Currently, only conversion between
            :attr:`ChannelType.text` and :attr:`ChannelType.news` is supported. This
            is only available to guilds that contain ``NEWS`` in :attr:`Guild.features`.
        reason: Optional[:class:`str`]
            The reason for editing this channel. Shows up on the audit log.
        overwrites: :class:`Mapping`
            A :class:`Mapping` of target (either a role or a member) to
            :class:`PermissionOverwrite` to apply to the channel.
        default_auto_archive_duration: :class:`int`
            The new default auto archive duration in minutes for threads created in this channel.
            Must be one of ``60``, ``1440``, ``4320``, or ``10080``.

        Raises
        ------
        InvalidArgument
            If position is less than 0 or greater than the number of channels, or if
            the permission overwrite information is not in proper form.
        Forbidden
            You do not have permissions to edit the channel.
        HTTPException
            Editing the channel failed.

        Returns
        --------
        Optional[:class:`.TextChannel`]
            The newly edited text channel. If the edit was only positional
            then ``None`` is returned instead.
        """

        payload = await self._edit(options, reason=reason)
        if payload is not None:
            # the payload will always be the proper channel payload
            return self.__class__(state=self._state, guild=self.guild, data=payload)  # type: ignore

    @utils.copy_doc(discord.abc.GuildChannel.clone)
    async def clone(self, *, name: Optional[str] = None, reason: Optional[str] = None) -> TextChannel:
        return await self._clone_impl(
            {'topic': self.topic, 'nsfw': self.nsfw, 'rate_limit_per_user': self.slowmode_delay}, name=name, reason=reason
        )

    async def delete_messages(self, messages: Iterable[Snowflake]) -> None:
        """|coro|

        Deletes a list of messages. This is similar to :meth:`Message.delete`
        except it bulk deletes multiple messages.

        As a special case, if the number of messages is 0, then nothing
        is done. If the number of messages is 1 then single message
        delete is done. If it's more than two, then bulk delete is used.

        You cannot bulk delete more than 100 messages or messages that
        are older than 14 days old.

        You must have the :attr:`~Permissions.manage_messages` permission to
        use this.

        Parameters
        -----------
        messages: Iterable[:class:`abc.Snowflake`]
            An iterable of messages denoting which ones to bulk delete.

        Raises
        ------
        ClientException
            The number of messages to delete was more than 100.
        Forbidden
            You do not have proper permissions to delete the messages.
        NotFound
            If single delete, then the message was already deleted.
        HTTPException
            Deleting the messages failed.
        """
        if not isinstance(messages, (list, tuple)):
            messages = list(messages)

        if len(messages) == 0:
            return  # do nothing

        if len(messages) == 1:
            message_id: int = messages[0].id
            await self._state.http.delete_message(self.id, message_id)
            return

        if len(messages) > 100:
            raise ClientException('Can only bulk delete messages up to 100 messages')

        message_ids: SnowflakeList = [m.id for m in messages]
        await self._state.http.delete_messages(self.id, message_ids)

    async def purge(
        self,
        *,
        limit: Optional[int] = 100,
        check: Callable[[Message], bool] = MISSING,
        before: Optional[SnowflakeTime] = None,
        after: Optional[SnowflakeTime] = None,
        around: Optional[SnowflakeTime] = None,
        oldest_first: Optional[bool] = False,
        bulk: bool = True,
    ) -> List[Message]:
        """|coro|

        Purges a list of messages that meet the criteria given by the predicate
        ``check``. If a ``check`` is not provided then all messages are deleted
        without discrimination.

        You must have the :attr:`~Permissions.manage_messages` permission to
        delete messages even if they are your own.
        The :attr:`~Permissions.read_message_history` permission is
        also needed to retrieve message history.

        Examples
        ---------

        Deleting bot's messages ::

            def is_me(m):
                return m.author == client.user

            deleted = await channel.purge(limit=100, check=is_me)
            await channel.send(f'Deleted {len(deleted)} message(s)')

        Parameters
        -----------
        limit: Optional[:class:`int`]
            The number of messages to search through. This is not the number
            of messages that will be deleted, though it can be.
        check: Callable[[:class:`Message`], :class:`bool`]
            The function used to check if a message should be deleted.
            It must take a :class:`Message` as its sole parameter.
        before: Optional[Union[:class:`abc.Snowflake`, :class:`datetime.datetime`]]
            Same as ``before`` in :meth:`history`.
        after: Optional[Union[:class:`abc.Snowflake`, :class:`datetime.datetime`]]
            Same as ``after`` in :meth:`history`.
        around: Optional[Union[:class:`abc.Snowflake`, :class:`datetime.datetime`]]
            Same as ``around`` in :meth:`history`.
        oldest_first: Optional[:class:`bool`]
            Same as ``oldest_first`` in :meth:`history`.
        bulk: :class:`bool`
            If ``True``, use bulk delete. Setting this to ``False`` is useful for mass-deleting
            a bot's own messages without :attr:`Permissions.manage_messages`. When ``True``, will
            fall back to single delete if messages are older than two weeks.

        Raises
        -------
        Forbidden
            You do not have proper permissions to do the actions required.
        HTTPException
            Purging the messages failed.

        Returns
        --------
        List[:class:`.Message`]
            The list of messages that were deleted.
        """

        if check is MISSING:
            check = lambda m: True

        iterator = self.history(limit=limit, before=before, after=after, oldest_first=oldest_first, around=around)
        ret: List[Message] = []
        count = 0

        minimum_time = int((time.time() - 14 * 24 * 60 * 60) * 1000.0 - 1420070400000) << 22
        strategy = self.delete_messages if self._state.is_bot and bulk else _single_delete_strategy

        async for message in iterator:
            if count == 100:
                to_delete = ret[-100:]
                await strategy(to_delete)
                count = 0
                await asyncio.sleep(1)

            if not check(message):
                continue

            if message.id < minimum_time:
                # older than 14 days old
                if count == 1:
                    await ret[-1].delete()
                elif count >= 2:
                    to_delete = ret[-count:]
                    await strategy(to_delete)

                count = 0
                strategy = _single_delete_strategy

            count += 1
            ret.append(message)

        # SOme messages remaining to poll
        if count >= 2:
            # more than 2 messages -> bulk delete
            to_delete = ret[-count:]
            await strategy(to_delete)
        elif count == 1:
            # delete a single message
            await ret[-1].delete()

        return ret

    async def webhooks(self) -> List[Webhook]:
        """|coro|

        Gets the list of webhooks from this channel.

        Requires :attr:`~.Permissions.manage_webhooks` permissions.

        Raises
        -------
        Forbidden
            You don't have permissions to get the webhooks.

        Returns
        --------
        List[:class:`Webhook`]
            The webhooks for this channel.
        """

        from .webhook import Webhook

        data = await self._state.http.channel_webhooks(self.id)
        return [Webhook.from_state(d, state=self._state) for d in data]

    async def create_webhook(self, *, name: str, avatar: Optional[bytes] = None, reason: Optional[str] = None) -> Webhook:
        """|coro|

        Creates a webhook for this channel.

        Requires :attr:`~.Permissions.manage_webhooks` permissions.

        .. versionchanged:: 1.1
            Added the ``reason`` keyword-only parameter.

        Parameters
        -------------
        name: :class:`str`
            The webhook's name.
        avatar: Optional[:class:`bytes`]
            A :term:`py:bytes-like object` representing the webhook's default avatar.
            This operates similarly to :meth:`~ClientUser.edit`.
        reason: Optional[:class:`str`]
            The reason for creating this webhook. Shows up in the audit logs.

        Raises
        -------
        HTTPException
            Creating the webhook failed.
        Forbidden
            You do not have permissions to create a webhook.

        Returns
        --------
        :class:`Webhook`
            The created webhook.
        """

        from .webhook import Webhook

        if avatar is not None:
            avatar = utils._bytes_to_base64_data(avatar)  # type: ignore

        data = await self._state.http.create_webhook(self.id, name=str(name), avatar=avatar, reason=reason)
        return Webhook.from_state(data, state=self._state)

    async def follow(self, *, destination: TextChannel, reason: Optional[str] = None) -> Webhook:
        """
        Follows a channel using a webhook.

        Only news channels can be followed.

        .. note::

            The webhook returned will not provide a token to do webhook
            actions, as Discord does not provide it.

        .. versionadded:: 1.3

        Parameters
        -----------
        destination: :class:`TextChannel`
            The channel you would like to follow from.
        reason: Optional[:class:`str`]
            The reason for following the channel. Shows up on the destination guild's audit log.

            .. versionadded:: 1.4

        Raises
        -------
        HTTPException
            Following the channel failed.
        Forbidden
            You do not have the permissions to create a webhook.

        Returns
        --------
        :class:`Webhook`
            The created webhook.
        """

        if not self.is_news():
            raise ClientException('The channel must be a news channel.')

        if not isinstance(destination, TextChannel):
            raise InvalidArgument(f'Expected TextChannel received {destination.__class__.__name__}')

        from .webhook import Webhook

        data = await self._state.http.follow_webhook(self.id, webhook_channel_id=destination.id, reason=reason)
        return Webhook._as_follower(data, channel=destination, user=self._state.user)

    def get_partial_message(self, message_id: int, /) -> PartialMessage:
        """Creates a :class:`PartialMessage` from the message ID.

        This is useful if you want to work with a message and only have its ID without
        doing an unnecessary API call.

        .. versionadded:: 1.6

        Parameters
        ------------
        message_id: :class:`int`
            The message ID to create a partial message for.

        Returns
        ---------
        :class:`PartialMessage`
            The partial message.
        """

        from .message import PartialMessage

        return PartialMessage(channel=self, id=message_id)

    def get_thread(self, thread_id: int, /) -> Optional[Thread]:
        """Returns a thread with the given ID.

        .. versionadded:: 2.0

        Parameters
        -----------
        thread_id: :class:`int`
            The ID to search for.

        Returns
        --------
        Optional[:class:`Thread`]
            The returned thread or ``None`` if not found.
        """
        return self.guild.get_thread(thread_id)

    async def create_thread(
        self,
        *,
        name: str,
        message: Optional[Snowflake] = None,
        auto_archive_duration: ThreadArchiveDuration = MISSING,
        type: Optional[ChannelType] = None,
        reason: Optional[str] = None,
    ) -> Thread:
        """|coro|

        Creates a thread in this text channel.

        If no starter message is passed with the ``message`` parameter then
        you must have :attr:`~discord.Permissions.send_messages` and
        :attr:`~discord.Permissions.use_private_threads` in order to create the thread
        if the ``type`` parameter is :attr:`~discord.ChannelType.private_thread`.
        Otherwise :attr:`~discord.Permissions.use_threads` is needed.

        If a starter message is passed with the ``message`` parameter then
        you must have :attr:`~discord.Permissions.send_messages` and
        :attr:`~discord.Permissions.use_threads` in order to create the thread.

        .. versionadded:: 2.0

        Parameters
        -----------
        name: :class:`str`
            The name of the thread.
        message: Optional[:class:`abc.Snowflake`]
            A snowflake representing the message to create the thread with.
            If ``None`` is passed then a private thread is created.
            Defaults to ``None``.
        auto_archive_duration: :class:`int`
            The duration in minutes before a thread is automatically archived for inactivity.
            If not provided, the channel's default auto archive duration is used.
        type: Optional[:class:`ChannelType`]
            The type of thread to create. If a ``message`` is passed then this parameter
            is ignored, as a thread created with a message is always a public thread.
            By default this creates a private thread if this is ``None``.
        reason: :class:`str`
            The reason for creating a new thread. Shows up on the audit log.

        Raises
        -------
        Forbidden
            You do not have permissions to create a thread.
        HTTPException
            Starting the thread failed.

        Returns
        --------
        :class:`Thread`
            The created thread
        """

        if type is None:
            type = ChannelType.private_thread

        if message is None:
            data = await self._state.http.start_thread_without_message(
                self.id,
                name=name,
                auto_archive_duration=auto_archive_duration or self.default_auto_archive_duration,
                type=type.value,
                reason=reason,
            )
        else:
            data = await self._state.http.start_thread_with_message(
                self.id,
                message.id,
                name=name,
                auto_archive_duration=auto_archive_duration or self.default_auto_archive_duration,
                reason=reason,
            )

        return Thread(guild=self.guild, state=self._state, data=data)

    def archived_threads(
        self,
        *,
        private: bool = False,
        joined: bool = False,
        limit: Optional[int] = 50,
        before: Optional[Union[Snowflake, datetime.datetime]] = None,
    ) -> ArchivedThreadIterator:
        """Returns an :class:`~discord.AsyncIterator` that iterates over all archived threads in the guild.

        You must have :attr:`~Permissions.read_message_history` to use this. If iterating over private threads
        then :attr:`~Permissions.manage_threads` is also required.

        .. versionadded:: 2.0

        Parameters
        -----------
        limit: Optional[:class:`bool`]
            The number of threads to retrieve.
            If ``None``, retrieves every archived thread in the channel. Note, however,
            that this would make it a slow operation.
        before: Optional[Union[:class:`abc.Snowflake`, :class:`datetime.datetime`]]
            Retrieve archived channels before the given date or ID.
        private: :class:`bool`
            Whether to retrieve private archived threads.
        joined: :class:`bool`
            Whether to retrieve private archived threads that you've joined.
            You cannot set ``joined`` to ``True`` and ``private`` to ``False``.

        Raises
        ------
        Forbidden
            You do not have permissions to get archived threads.
        HTTPException
            The request to get the archived threads failed.

        Yields
        -------
        :class:`Thread`
            The archived threads.
        """
        return ArchivedThreadIterator(self.id, self.guild, limit=limit, joined=joined, private=private, before=before)


class VocalGuildChannel(discord.abc.Connectable, discord.abc.GuildChannel, Hashable):
    __slots__ = (
        'name',
        'id',
        'guild',
        'bitrate',
        'user_limit',
        '_state',
        'position',
        '_overwrites',
        'category_id',
        'rtc_region',
        'video_quality_mode',
    )

    def __init__(self, *, state: ConnectionState, guild: Guild, data: Union[VoiceChannelPayload, StageChannelPayload]):
        self._state: ConnectionState = state
        self.id: int = int(data['id'])
        self._update(guild, data)

    def _get_voice_client_key(self) -> Tuple[int, str]:
        return self.guild.id, 'guild_id'

    def _get_voice_state_pair(self) -> Tuple[int, int]:
        return self.guild.id, self.id

    def _update(self, guild: Guild, data: Union[VoiceChannelPayload, StageChannelPayload]) -> None:
        self.guild = guild
        self.name: str = data['name']
        rtc = data.get('rtc_region')
        self.rtc_region: Optional[VoiceRegion] = try_enum(VoiceRegion, rtc) if rtc is not None else None
        self.video_quality_mode: VideoQualityMode = try_enum(VideoQualityMode, data.get('video_quality_mode', 1))
        self.category_id: Optional[int] = utils._get_as_snowflake(data, 'parent_id')
        self.position: int = data['position']
        self.bitrate: int = data.get('bitrate')
        self.user_limit: int = data.get('user_limit')
        self._fill_overwrites(data)

    @property
    def _sorting_bucket(self) -> int:
        return ChannelType.voice.value

    @property
    def members(self) -> List[Member]:
        """List[:class:`Member`]: Returns all members that are currently inside this voice channel."""
        ret = []
        for user_id, state in self.guild._voice_states.items():
            if state.channel and state.channel.id == self.id:
                member = self.guild.get_member(user_id)
                if member is not None:
                    ret.append(member)
        return ret

    @property
    def voice_states(self) -> Dict[int, VoiceState]:
        """Returns a mapping of member IDs who have voice states in this channel.

        .. versionadded:: 1.3

        .. note::

            This function is intentionally low level to replace :attr:`members`
            when the member cache is unavailable.

        Returns
        --------
        Mapping[:class:`int`, :class:`VoiceState`]
            The mapping of member ID to a voice state.
        """
        # fmt: off
        return {
            key: value
            for key, value in self.guild._voice_states.items()
            if value.channel and value.channel.id == self.id
        }
        # fmt: on

    @utils.copy_doc(discord.abc.GuildChannel.permissions_for)
    def permissions_for(self, obj: Union[Member, Role], /) -> Permissions:
        base = super().permissions_for(obj)

        # voice channels cannot be edited by people who can't connect to them
        # It also implicitly denies all other voice perms
        if not base.connect:
            denied = Permissions.voice()
            denied.update(manage_channels=True, manage_roles=True)
            base.value &= ~denied.value
        return base


class VoiceChannel(VocalGuildChannel):
    """Represents a Discord guild voice channel.

    .. container:: operations

        .. describe:: x == y

            Checks if two channels are equal.

        .. describe:: x != y

            Checks if two channels are not equal.

        .. describe:: hash(x)

            Returns the channel's hash.

        .. describe:: str(x)

            Returns the channel's name.

    Attributes
    -----------
    name: :class:`str`
        The channel name.
    guild: :class:`Guild`
        The guild the channel belongs to.
    id: :class:`int`
        The channel ID.
    category_id: Optional[:class:`int`]
        The category channel ID this channel belongs to, if applicable.
    position: :class:`int`
        The position in the channel list. This is a number that starts at 0. e.g. the
        top channel is position 0.
    bitrate: :class:`int`
        The channel's preferred audio bitrate in bits per second.
    user_limit: :class:`int`
        The channel's limit for number of members that can be in a voice channel.
    rtc_region: Optional[:class:`VoiceRegion`]
        The region for the voice channel's voice communication.
        A value of ``None`` indicates automatic voice region detection.

        .. versionadded:: 1.7
    video_quality_mode: :class:`VideoQualityMode`
        The camera video quality for the voice channel's participants.

        .. versionadded:: 2.0
    """

    __slots__ = ()

    def __repr__(self) -> str:
        attrs = [
            ('id', self.id),
            ('name', self.name),
            ('rtc_region', self.rtc_region),
            ('position', self.position),
            ('bitrate', self.bitrate),
            ('video_quality_mode', self.video_quality_mode),
            ('user_limit', self.user_limit),
            ('category_id', self.category_id),
        ]
        joined = ' '.join('%s=%r' % t for t in attrs)
        return f'<{self.__class__.__name__} {joined}>'

    @property
    def type(self) -> ChannelType:
        """:class:`ChannelType`: The channel's Discord type."""
        return ChannelType.voice

    @utils.copy_doc(discord.abc.GuildChannel.clone)
    async def clone(self, *, name: Optional[str] = None, reason: Optional[str] = None) -> VoiceChannel:
        return await self._clone_impl({'bitrate': self.bitrate, 'user_limit': self.user_limit}, name=name, reason=reason)

    @overload
    async def edit(
        self,
        *,
        name: str = ...,
        bitrate: int = ...,
        user_limit: int = ...,
        position: int = ...,
        sync_permissions: int = ...,
        category: Optional[CategoryChannel] = ...,
        overwrites: Mapping[Union[Role, Member], PermissionOverwrite] = ...,
        rtc_region: Optional[VoiceRegion] = ...,
        video_quality_mode: VideoQualityMode = ...,
        reason: Optional[str] = ...,
    ) -> Optional[VoiceChannel]:
        ...

    @overload
    async def edit(self) -> Optional[VoiceChannel]:
        ...

    async def edit(self, *, reason=None, **options):
        """|coro|

        Edits the channel.

        You must have the :attr:`~Permissions.manage_channels` permission to
        use this.

        .. versionchanged:: 1.3
            The ``overwrites`` keyword-only parameter was added.

        .. versionchanged:: 2.0
            Edits are no longer in-place, the newly edited channel is returned instead.

        Parameters
        ----------
        name: :class:`str`
            The new channel's name.
        bitrate: :class:`int`
            The new channel's bitrate.
        user_limit: :class:`int`
            The new channel's user limit.
        position: :class:`int`
            The new channel's position.
        sync_permissions: :class:`bool`
            Whether to sync permissions with the channel's new or pre-existing
            category. Defaults to ``False``.
        category: Optional[:class:`CategoryChannel`]
            The new category for this channel. Can be ``None`` to remove the
            category.
        reason: Optional[:class:`str`]
            The reason for editing this channel. Shows up on the audit log.
        overwrites: :class:`Mapping`
            A :class:`Mapping` of target (either a role or a member) to
            :class:`PermissionOverwrite` to apply to the channel.
        rtc_region: Optional[:class:`VoiceRegion`]
            The new region for the voice channel's voice communication.
            A value of ``None`` indicates automatic voice region detection.

            .. versionadded:: 1.7
        video_quality_mode: :class:`VideoQualityMode`
            The camera video quality for the voice channel's participants.

            .. versionadded:: 2.0

        Raises
        ------
        InvalidArgument
            If the permission overwrite information is not in proper form.
        Forbidden
            You do not have permissions to edit the channel.
        HTTPException
            Editing the channel failed.

        Returns
        --------
        Optional[:class:`.VoiceChannel`]
            The newly edited voice channel. If the edit was only positional
            then ``None`` is returned instead.
        """

        payload = await self._edit(options, reason=reason)
        if payload is not None:
            # the payload will always be the proper channel payload
            return self.__class__(state=self._state, guild=self.guild, data=payload)  # type: ignore


class StageChannel(VocalGuildChannel):
    """Represents a Discord guild stage channel.

    .. versionadded:: 1.7

    .. container:: operations

        .. describe:: x == y

            Checks if two channels are equal.

        .. describe:: x != y

            Checks if two channels are not equal.

        .. describe:: hash(x)

            Returns the channel's hash.

        .. describe:: str(x)

            Returns the channel's name.

    Attributes
    -----------
    name: :class:`str`
        The channel name.
    guild: :class:`Guild`
        The guild the channel belongs to.
    id: :class:`int`
        The channel ID.
    topic: Optional[:class:`str`]
        The channel's topic. ``None`` if it isn't set.
    category_id: Optional[:class:`int`]
        The category channel ID this channel belongs to, if applicable.
    position: :class:`int`
        The position in the channel list. This is a number that starts at 0. e.g. the
        top channel is position 0.
    bitrate: :class:`int`
        The channel's preferred audio bitrate in bits per second.
    user_limit: :class:`int`
        The channel's limit for number of members that can be in a stage channel.
    rtc_region: Optional[:class:`VoiceRegion`]
        The region for the stage channel's voice communication.
        A value of ``None`` indicates automatic voice region detection.
    video_quality_mode: :class:`VideoQualityMode`
        The camera video quality for the stage channel's participants.

        .. versionadded:: 2.0
    """

    __slots__ = ('topic',)

    def __repr__(self) -> str:
        attrs = [
            ('id', self.id),
            ('name', self.name),
            ('topic', self.topic),
            ('rtc_region', self.rtc_region),
            ('position', self.position),
            ('bitrate', self.bitrate),
            ('video_quality_mode', self.video_quality_mode),
            ('user_limit', self.user_limit),
            ('category_id', self.category_id),
        ]
        joined = ' '.join('%s=%r' % t for t in attrs)
        return f'<{self.__class__.__name__} {joined}>'

    def _update(self, guild: Guild, data: StageChannelPayload) -> None:
        super()._update(guild, data)
        self.topic = data.get('topic')

    @property
    def requesting_to_speak(self) -> List[Member]:
        """List[:class:`Member`]: A list of members who are requesting to speak in the stage channel."""
        return [member for member in self.members if member.voice and member.voice.requested_to_speak_at is not None]

    @property
    def speakers(self) -> List[Member]:
        """List[:class:`Member`]: A list of members who have been permitted to speak in the stage channel.

        .. versionadded:: 2.0
        """
        return [
            member
            for member in self.members
            if member.voice and not member.voice.suppress and member.voice.requested_to_speak_at is None
        ]

    @property
    def listeners(self) -> List[Member]:
        """List[:class:`Member`]: A list of members who are listening in the stage channel.

        .. versionadded:: 2.0
        """
        return [member for member in self.members if member.voice and member.voice.suppress]

    @property
    def moderators(self) -> List[Member]:
        """List[:class:`Member`]: A list of members who are moderating the stage channel.

        .. versionadded:: 2.0
        """
        required_permissions = Permissions.stage_moderator()
        return [member for member in self.members if self.permissions_for(member) >= required_permissions]

    @property
    def type(self) -> ChannelType:
        """:class:`ChannelType`: The channel's Discord type."""
        return ChannelType.stage_voice

    @utils.copy_doc(discord.abc.GuildChannel.clone)
    async def clone(self, *, name: Optional[str] = None, reason: Optional[str] = None) -> StageChannel:
        return await self._clone_impl({}, name=name, reason=reason)

    @property
    def instance(self) -> Optional[StageInstance]:
        """Optional[:class:`StageInstance`]: The running stage instance of the stage channel.

        .. versionadded:: 2.0
        """
        return utils.get(self.guild.stage_instances, channel_id=self.id)

    async def create_instance(
        self, *, topic: str, privacy_level: StagePrivacyLevel = MISSING, reason: Optional[str] = None
    ) -> StageInstance:
        """|coro|

        Create a stage instance.

        You must have the :attr:`~Permissions.manage_channels` permission to
        use this.

        .. versionadded:: 2.0

        Parameters
        -----------
        topic: :class:`str`
            The stage instance's topic.
        privacy_level: :class:`StagePrivacyLevel`
            The stage instance's privacy level. Defaults to :attr:`StagePrivacyLevel.guild_only`.
        reason: :class:`str`
            The reason the stage instance was created. Shows up on the audit log.

        Raises
        ------
        InvalidArgument
            If the ``privacy_level`` parameter is not the proper type.
        Forbidden
            You do not have permissions to create a stage instance.
        HTTPException
            Creating a stage instance failed.

        Returns
        --------
        :class:`StageInstance`
            The newly created stage instance.
        """

        payload: Dict[str, Any] = {'channel_id': self.id, 'topic': topic}

        if privacy_level is not MISSING:
            if not isinstance(privacy_level, StagePrivacyLevel):
                raise InvalidArgument('privacy_level field must be of type PrivacyLevel')

            payload['privacy_level'] = privacy_level.value

        data = await self._state.http.create_stage_instance(**payload, reason=reason)
        return StageInstance(guild=self.guild, state=self._state, data=data)

    async def fetch_instance(self) -> StageInstance:
        """|coro|

        Gets the running :class:`StageInstance`.

        .. versionadded:: 2.0

        Raises
        -------
        :exc:`.NotFound`
            The stage instance or channel could not be found.
        :exc:`.HTTPException`
            Getting the stage instance failed.

        Returns
        --------
        :class:`StageInstance`
            The stage instance.
        """
        data = await self._state.http.get_stage_instance(self.id)
        return StageInstance(guild=self.guild, state=self._state, data=data)

    @overload
    async def edit(
        self,
        *,
        name: str = ...,
        topic: Optional[str] = ...,
        position: int = ...,
        sync_permissions: int = ...,
        category: Optional[CategoryChannel] = ...,
        overwrites: Mapping[Union[Role, Member], PermissionOverwrite] = ...,
        rtc_region: Optional[VoiceRegion] = ...,
        video_quality_mode: VideoQualityMode = ...,
        reason: Optional[str] = ...,
    ) -> Optional[StageChannel]:
        ...

    @overload
    async def edit(self) -> Optional[StageChannel]:
        ...

    async def edit(self, *, reason=None, **options):
        """|coro|

        Edits the channel.

        You must have the :attr:`~Permissions.manage_channels` permission to
        use this.

        .. versionchanged:: 2.0
            The ``topic`` parameter must now be set via :attr:`create_instance`.

        .. versionchanged:: 2.0
            Edits are no longer in-place, the newly edited channel is returned instead.

        Parameters
        ----------
        name: :class:`str`
            The new channel's name.
        position: :class:`int`
            The new channel's position.
        sync_permissions: :class:`bool`
            Whether to sync permissions with the channel's new or pre-existing
            category. Defaults to ``False``.
        category: Optional[:class:`CategoryChannel`]
            The new category for this channel. Can be ``None`` to remove the
            category.
        reason: Optional[:class:`str`]
            The reason for editing this channel. Shows up on the audit log.
        overwrites: :class:`Mapping`
            A :class:`Mapping` of target (either a role or a member) to
            :class:`PermissionOverwrite` to apply to the channel.
        rtc_region: Optional[:class:`VoiceRegion`]
            The new region for the stage channel's voice communication.
            A value of ``None`` indicates automatic voice region detection.
        video_quality_mode: :class:`VideoQualityMode`
            The camera video quality for the stage channel's participants.

            .. versionadded:: 2.0

        Raises
        ------
        InvalidArgument
            If the permission overwrite information is not in proper form.
        Forbidden
            You do not have permissions to edit the channel.
        HTTPException
            Editing the channel failed.

        Returns
        --------
        Optional[:class:`.StageChannel`]
            The newly edited stage channel. If the edit was only positional
            then ``None`` is returned instead.
        """

        payload = await self._edit(options, reason=reason)
        if payload is not None:
            # the payload will always be the proper channel payload
            return self.__class__(state=self._state, guild=self.guild, data=payload)  # type: ignore


class CategoryChannel(discord.abc.GuildChannel, Hashable):
    """Represents a Discord channel category.

    These are useful to group channels to logical compartments.

    .. container:: operations

        .. describe:: x == y

            Checks if two channels are equal.

        .. describe:: x != y

            Checks if two channels are not equal.

        .. describe:: hash(x)

            Returns the category's hash.

        .. describe:: str(x)

            Returns the category's name.

    Attributes
    -----------
    name: :class:`str`
        The category name.
    guild: :class:`Guild`
        The guild the category belongs to.
    id: :class:`int`
        The category channel ID.
    position: :class:`int`
        The position in the category list. This is a number that starts at 0. e.g. the
        top category is position 0.
    nsfw: :class:`bool`
        If the channel is marked as "not safe for work".

        .. note::

            To check if the channel or the guild of that channel are marked as NSFW, consider :meth:`is_nsfw` instead.
    """

    __slots__ = ('name', 'id', 'guild', 'nsfw', '_state', 'position', '_overwrites', 'category_id')

    def __init__(self, *, state: ConnectionState, guild: Guild, data: CategoryChannelPayload):
        self._state: ConnectionState = state
        self.id: int = int(data['id'])
        self._update(guild, data)

    def __repr__(self) -> str:
        return f'<CategoryChannel id={self.id} name={self.name!r} position={self.position} nsfw={self.nsfw}>'

    def _update(self, guild: Guild, data: CategoryChannelPayload) -> None:
        self.guild: Guild = guild
        self.name: str = data['name']
        self.category_id: Optional[int] = utils._get_as_snowflake(data, 'parent_id')
        self.nsfw: bool = data.get('nsfw', False)
        self.position: int = data['position']
        self._fill_overwrites(data)

    @property
    def _sorting_bucket(self) -> int:
        return ChannelType.category.value

    @property
    def type(self) -> ChannelType:
        """:class:`ChannelType`: The channel's Discord type."""
        return ChannelType.category

    def is_nsfw(self) -> bool:
        """:class:`bool`: Checks if the category is NSFW."""
        return self.nsfw

    @utils.copy_doc(discord.abc.GuildChannel.clone)
    async def clone(self, *, name: Optional[str] = None, reason: Optional[str] = None) -> CategoryChannel:
        return await self._clone_impl({'nsfw': self.nsfw}, name=name, reason=reason)

    @overload
    async def edit(
        self,
        *,
        name: str = ...,
        position: int = ...,
        nsfw: bool = ...,
        overwrites: Mapping[Union[Role, Member], PermissionOverwrite] = ...,
        reason: Optional[str] = ...,
    ) -> Optional[CategoryChannel]:
        ...

    @overload
    async def edit(self) -> Optional[CategoryChannel]:
        ...

    async def edit(self, *, reason=None, **options):
        """|coro|

        Edits the channel.

        You must have the :attr:`~Permissions.manage_channels` permission to
        use this.

        .. versionchanged:: 1.3
            The ``overwrites`` keyword-only parameter was added.

        .. versionchanged:: 2.0
            Edits are no longer in-place, the newly edited channel is returned instead.

        Parameters
        ----------
        name: :class:`str`
            The new category's name.
        position: :class:`int`
            The new category's position.
        nsfw: :class:`bool`
            To mark the category as NSFW or not.
        reason: Optional[:class:`str`]
            The reason for editing this category. Shows up on the audit log.
        overwrites: :class:`Mapping`
            A :class:`Mapping` of target (either a role or a member) to
            :class:`PermissionOverwrite` to apply to the channel.

        Raises
        ------
        InvalidArgument
            If position is less than 0 or greater than the number of categories.
        Forbidden
            You do not have permissions to edit the category.
        HTTPException
            Editing the category failed.

        Returns
        --------
        Optional[:class:`.CategoryChannel`]
            The newly edited category channel. If the edit was only positional
            then ``None`` is returned instead.
        """

        payload = await self._edit(options, reason=reason)
        if payload is not None:
            # the payload will always be the proper channel payload
            return self.__class__(state=self._state, guild=self.guild, data=payload)  # type: ignore

    @utils.copy_doc(discord.abc.GuildChannel.move)
    async def move(self, **kwargs):
        kwargs.pop('category', None)
        await super().move(**kwargs)

    @property
    def channels(self) -> List[GuildChannelType]:
        """List[:class:`abc.GuildChannel`]: Returns the channels that are under this category.

        These are sorted by the official Discord UI, which places voice channels below the text channels.
        """

        def comparator(channel):
            return (not isinstance(channel, TextChannel), channel.position)

        ret = [c for c in self.guild.channels if c.category_id == self.id]
        ret.sort(key=comparator)
        return ret

    @property
    def text_channels(self) -> List[TextChannel]:
        """List[:class:`TextChannel`]: Returns the text channels that are under this category."""
        ret = [c for c in self.guild.channels if c.category_id == self.id and isinstance(c, TextChannel)]
        ret.sort(key=lambda c: (c.position, c.id))
        return ret

    @property
    def voice_channels(self) -> List[VoiceChannel]:
        """List[:class:`VoiceChannel`]: Returns the voice channels that are under this category."""
        ret = [c for c in self.guild.channels if c.category_id == self.id and isinstance(c, VoiceChannel)]
        ret.sort(key=lambda c: (c.position, c.id))
        return ret

    @property
    def stage_channels(self) -> List[StageChannel]:
        """List[:class:`StageChannel`]: Returns the stage channels that are under this category.

        .. versionadded:: 1.7
        """
        ret = [c for c in self.guild.channels if c.category_id == self.id and isinstance(c, StageChannel)]
        ret.sort(key=lambda c: (c.position, c.id))
        return ret

    async def create_text_channel(self, name: str, **options: Any) -> TextChannel:
        """|coro|

        A shortcut method to :meth:`Guild.create_text_channel` to create a :class:`TextChannel` in the category.

        Returns
        -------
        :class:`TextChannel`
            The channel that was just created.
        """
        return await self.guild.create_text_channel(name, category=self, **options)

    async def create_voice_channel(self, name: str, **options: Any) -> VoiceChannel:
        """|coro|

        A shortcut method to :meth:`Guild.create_voice_channel` to create a :class:`VoiceChannel` in the category.

        Returns
        -------
        :class:`VoiceChannel`
            The channel that was just created.
        """
        return await self.guild.create_voice_channel(name, category=self, **options)

    async def create_stage_channel(self, name: str, **options: Any) -> StageChannel:
        """|coro|

        A shortcut method to :meth:`Guild.create_stage_channel` to create a :class:`StageChannel` in the category.

        .. versionadded:: 1.7

        Returns
        -------
        :class:`StageChannel`
            The channel that was just created.
        """
        return await self.guild.create_stage_channel(name, category=self, **options)


class StoreChannel(discord.abc.GuildChannel, Hashable):
    """Represents a Discord guild store channel.

    .. container:: operations

        .. describe:: x == y

            Checks if two channels are equal.

        .. describe:: x != y

            Checks if two channels are not equal.

        .. describe:: hash(x)

            Returns the channel's hash.

        .. describe:: str(x)

            Returns the channel's name.

    Attributes
    -----------
    name: :class:`str`
        The channel name.
    guild: :class:`Guild`
        The guild the channel belongs to.
    id: :class:`int`
        The channel ID.
    category_id: :class:`int`
        The category channel ID this channel belongs to.
    position: :class:`int`
        The position in the channel list. This is a number that starts at 0. e.g. the
        top channel is position 0.
    nsfw: :class:`bool`
        If the channel is marked as "not safe for work".

        .. note::

            To check if the channel or the guild of that channel are marked as NSFW, consider :meth:`is_nsfw` instead.
    """

    __slots__ = (
        'name',
        'id',
        'guild',
        '_state',
        'nsfw',
        'category_id',
        'position',
        '_overwrites',
    )

    def __init__(self, *, state: ConnectionState, guild: Guild, data: StoreChannelPayload):
        self._state: ConnectionState = state
        self.id: int = int(data['id'])
        self._update(guild, data)

    def __repr__(self) -> str:
        return f'<StoreChannel id={self.id} name={self.name!r} position={self.position} nsfw={self.nsfw}>'

    def _update(self, guild: Guild, data: StoreChannelPayload) -> None:
        self.guild: Guild = guild
        self.name: str = data['name']
        self.category_id: Optional[int] = utils._get_as_snowflake(data, 'parent_id')
        self.position: int = data['position']
        self.nsfw: bool = data.get('nsfw', False)
        self._fill_overwrites(data)

    @property
    def _sorting_bucket(self) -> int:
        return ChannelType.text.value

    @property
    def type(self) -> ChannelType:
        """:class:`ChannelType`: The channel's Discord type."""
        return ChannelType.store

    @utils.copy_doc(discord.abc.GuildChannel.permissions_for)
    def permissions_for(self, obj: Union[Member, Role], /) -> Permissions:
        base = super().permissions_for(obj)

        # store channels do not have voice related permissions
        denied = Permissions.voice()
        base.value &= ~denied.value
        return base

    def is_nsfw(self) -> bool:
        """:class:`bool`: Checks if the channel is NSFW."""
        return self.nsfw

    @utils.copy_doc(discord.abc.GuildChannel.clone)
    async def clone(self, *, name: Optional[str] = None, reason: Optional[str] = None) -> StoreChannel:
        return await self._clone_impl({'nsfw': self.nsfw}, name=name, reason=reason)

    @overload
    async def edit(
        self,
        *,
        name: str = ...,
        position: int = ...,
        nsfw: bool = ...,
        sync_permissions: bool = ...,
        category: Optional[CategoryChannel],
        reason: Optional[str],
        overwrites: Mapping[Union[Role, Member], PermissionOverwrite],
    ) -> Optional[StoreChannel]:
        ...

    @overload
    async def edit(self) -> Optional[StoreChannel]:
        ...

    async def edit(self, *, reason=None, **options):
        """|coro|

        Edits the channel.

        You must have the :attr:`~Permissions.manage_channels` permission to
        use this.

        .. versionchanged:: 2.0
            Edits are no longer in-place, the newly edited channel is returned instead.

        Parameters
        ----------
        name: :class:`str`
            The new channel name.
        position: :class:`int`
            The new channel's position.
        nsfw: :class:`bool`
            To mark the channel as NSFW or not.
        sync_permissions: :class:`bool`
            Whether to sync permissions with the channel's new or pre-existing
            category. Defaults to ``False``.
        category: Optional[:class:`CategoryChannel`]
            The new category for this channel. Can be ``None`` to remove the
            category.
        reason: Optional[:class:`str`]
            The reason for editing this channel. Shows up on the audit log.
        overwrites: :class:`Mapping`
            A :class:`Mapping` of target (either a role or a member) to
            :class:`PermissionOverwrite` to apply to the channel.

            .. versionadded:: 1.3

        Raises
        ------
        InvalidArgument
            If position is less than 0 or greater than the number of channels, or if
            the permission overwrite information is not in proper form.
        Forbidden
            You do not have permissions to edit the channel.
        HTTPException
            Editing the channel failed.

        Returns
        --------
        Optional[:class:`.StoreChannel`]
            The newly edited store channel. If the edit was only positional
            then ``None`` is returned instead.
        """

        payload = await self._edit(options, reason=reason)
        if payload is not None:
            # the payload will always be the proper channel payload
            return self.__class__(state=self._state, guild=self.guild, data=payload)  # type: ignore


DMC = TypeVar('DMC', bound='DMChannel')


class DMChannel(discord.abc.Messageable, Hashable):
    """Represents a Discord direct message channel.

    .. container:: operations

        .. describe:: x == y

            Checks if two channels are equal.

        .. describe:: x != y

            Checks if two channels are not equal.

        .. describe:: hash(x)

            Returns the channel's hash.

        .. describe:: str(x)

            Returns a string representation of the channel

    Attributes
    ----------
    recipient: Optional[:class:`User`]
        The user you are participating with in the direct message channel.
        If this channel is received through the gateway, the recipient information
        may not be always available.
    me: :class:`ClientUser`
        The user presenting yourself.
    id: :class:`int`
        The direct message channel ID.
    """

    __slots__ = ('id', 'recipient', 'me', '_state')

    def __init__(self, *, me: ClientUser, state: ConnectionState, data: DMChannelPayload):
        self._state: ConnectionState = state
        self.recipient: Optional[User] = state.store_user(data['recipients'][0])
        self.me: ClientUser = me
        self.id: int = int(data['id'])

    async def _get_channel(self):
        return self

    def __str__(self) -> str:
        if self.recipient:
            return f'Direct Message with {self.recipient}'
        return 'Direct Message with Unknown User'

    def __repr__(self) -> str:
        return f'<DMChannel id={self.id} recipient={self.recipient!r}>'

    @classmethod
    def _from_message(cls: Type[DMC], state: ConnectionState, channel_id: int) -> DMC:
        self: DMC = cls.__new__(cls)
        self._state = state
        self.id = channel_id
        self.recipient = None
        # state.user won't be None here
        self.me = state.user  # type: ignore
        return self

    @property
    def type(self) -> ChannelType:
        """:class:`ChannelType`: The channel's Discord type."""
        return ChannelType.private

    @property
    def created_at(self) -> datetime.datetime:
        """:class:`datetime.datetime`: Returns the direct message channel's creation time in UTC."""
        return utils.snowflake_time(self.id)

    def permissions_for(self, obj: Any = None, /) -> Permissions:
        """Handles permission resolution for a :class:`User`.

        This function is there for compatibility with other channel types.

        Actual direct messages do not really have the concept of permissions.

        This returns all the Text related permissions set to ``True`` except:

        - :attr:`~Permissions.send_tts_messages`: You cannot send TTS messages in a DM.
        - :attr:`~Permissions.manage_messages`: You cannot delete others messages in a DM.

        Parameters
        -----------
        obj: :class:`User`
            The user to check permissions for. This parameter is ignored
            but kept for compatibility with other ``permissions_for`` methods.

        Returns
        --------
        :class:`Permissions`
            The resolved permissions.
        """

        base = Permissions.text()
        base.read_messages = True
        base.send_tts_messages = False
        base.manage_messages = False
        return base

<<<<<<< HEAD
    @utils.deprecated()
    async def add_recipients(self, *recipients):
        r"""|coro|
        Adds recipients to this group.
        A group can only have a maximum of 10 members.
        Attempting to add more ends up in an exception. To
        add a recipient to the group, you must have a relationship
        with the user of type :attr:`RelationshipType.friend`.
        .. deprecated:: 1.7
        Parameters
        -----------
        \*recipients: :class:`User`
            An argument list of users to add to this group.
        Raises
        -------
        HTTPException
            Adding a recipient to this group failed.
        """

        # TODO: wait for the corresponding WS event

        req = self._state.http.add_group_recipient
        for recipient in recipients:
            await req(self.id, recipient.id)

    @utils.deprecated()
    async def remove_recipients(self, *recipients):
        r"""|coro|
        Removes recipients from this group.
        .. deprecated:: 1.7
        Parameters
        -----------
        \*recipients: :class:`User`
            An argument list of users to remove from this group.
        Raises
        -------
        HTTPException
            Removing a recipient from this group failed.
        """

        # TODO: wait for the corresponding WS event

        req = self._state.http.remove_group_recipient
        for recipient in recipients:
            await req(self.id, recipient.id)

    @utils.deprecated()
    async def edit(self, **fields):
        """|coro|
        Edits the group.
        .. deprecated:: 1.7
        Parameters
        -----------
        name: Optional[:class:`str`]
            The new name to change the group to.
            Could be ``None`` to remove the name.
        icon: Optional[:class:`bytes`]
            A :term:`py:bytes-like object` representing the new icon.
            Could be ``None`` to remove the icon.
        Raises
        -------
        HTTPException
            Editing the group failed.
        """

        try:
            icon_bytes = fields['icon']
        except KeyError:
            pass
        else:
            if icon_bytes is not None:
                fields['icon'] = utils._bytes_to_base64_data(icon_bytes)

        data = await self._state.http.edit_group(self.id, **fields)
        self._update_group(data)

    def get_partial_message(self, message_id):
=======
    def get_partial_message(self, message_id: int, /) -> PartialMessage:
>>>>>>> f586f4df
        """Creates a :class:`PartialMessage` from the message ID.

        This is useful if you want to work with a message and only have its ID without
        doing an unnecessary API call.

        .. versionadded:: 1.6

        Parameters
        ------------
        message_id: :class:`int`
            The message ID to create a partial message for.

        Returns
        ---------
        :class:`PartialMessage`
            The partial message.
        """

        from .message import PartialMessage

        return PartialMessage(channel=self, id=message_id)


class GroupChannel(discord.abc.Messageable, Hashable):
    """Represents a Discord group channel.

    .. container:: operations

        .. describe:: x == y

            Checks if two channels are equal.

        .. describe:: x != y

            Checks if two channels are not equal.

        .. describe:: hash(x)

            Returns the channel's hash.

        .. describe:: str(x)

            Returns a string representation of the channel

    Attributes
    ----------
    recipients: List[:class:`User`]
        The users you are participating with in the group channel.
    me: :class:`ClientUser`
        The user presenting yourself.
    id: :class:`int`
        The group channel ID.
    owner: Optional[:class:`User`]
        The user that owns the group channel.
    owner_id: :class:`int`
        The owner ID that owns the group channel.

        .. versionadded:: 2.0
    name: Optional[:class:`str`]
        The group channel's name if provided.
    """

    __slots__ = ('id', 'recipients', 'owner_id', 'owner', '_icon', 'name', 'me', '_state')

    def __init__(self, *, me: ClientUser, state: ConnectionState, data: GroupChannelPayload):
        self._state: ConnectionState = state
        self.id: int = int(data['id'])
        self.me: ClientUser = me
        self._update_group(data)

    def _update_group(self, data: GroupChannelPayload) -> None:
        self.owner_id: Optional[int] = utils._get_as_snowflake(data, 'owner_id')
        self._icon: Optional[str] = data.get('icon')
        self.name: Optional[str] = data.get('name')
        self.recipients: List[User] = [self._state.store_user(u) for u in data.get('recipients', [])]

        self.owner: Optional[BaseUser]
        if self.owner_id == self.me.id:
            self.owner = self.me
        else:
            self.owner = utils.find(lambda u: u.id == self.owner_id, self.recipients)

    async def _get_channel(self):
        return self

    def __str__(self) -> str:
        if self.name:
            return self.name

        if len(self.recipients) == 0:
            return 'Unnamed'

        return ', '.join(map(lambda x: x.name, self.recipients))

    def __repr__(self) -> str:
        return f'<GroupChannel id={self.id} name={self.name!r}>'

    @property
    def type(self) -> ChannelType:
        """:class:`ChannelType`: The channel's Discord type."""
        return ChannelType.group

    @property
    def icon(self) -> Optional[Asset]:
        """Optional[:class:`Asset`]: Returns the channel's icon asset if available."""
        if self._icon is None:
            return None
        return Asset._from_icon(self._state, self.id, self._icon, path='channel')

    @property
    def created_at(self) -> datetime.datetime:
        """:class:`datetime.datetime`: Returns the channel's creation time in UTC."""
        return utils.snowflake_time(self.id)

    def permissions_for(self, obj: Snowflake, /) -> Permissions:
        """Handles permission resolution for a :class:`User`.

        This function is there for compatibility with other channel types.

        Actual direct messages do not really have the concept of permissions.

        This returns all the Text related permissions set to ``True`` except:

        - :attr:`~Permissions.send_tts_messages`: You cannot send TTS messages in a DM.
        - :attr:`~Permissions.manage_messages`: You cannot delete others messages in a DM.

        This also checks the kick_members permission if the user is the owner.

        Parameters
        -----------
        obj: :class:`~discord.abc.Snowflake`
            The user to check permissions for.

        Returns
        --------
        :class:`Permissions`
            The resolved permissions for the user.
        """

        base = Permissions.text()
        base.read_messages = True
        base.send_tts_messages = False
        base.manage_messages = False
        base.mention_everyone = True

        if obj.id == self.owner_id:
            base.kick_members = True

        return base

    async def leave(self) -> None:
        """|coro|

        Leave the group.

        If you are the only one in the group, this deletes it as well.

        Raises
        -------
        HTTPException
            Leaving the group failed.
        """

        await self._state.http.leave_group(self.id)


class PartialMessageable(discord.abc.Messageable, Hashable):
    """Represents a partial messageable to aid with working messageable channels when
    only a channel ID are present.

    The only way to construct this class is through :meth:`Client.get_partial_messageable`.

    Note that this class is trimmed down and has no rich attributes.

    .. versionadded:: 2.0

    .. container:: operations

        .. describe:: x == y

            Checks if two partial messageables are equal.

        .. describe:: x != y

            Checks if two partial messageables are not equal.

        .. describe:: hash(x)

            Returns the partial messageable's hash.

    Attributes
    -----------
    id: :class:`int`
        The channel ID associated with this partial messageable.
    type: Optional[:class:`ChannelType`]
        The channel type associated with this partial messageable, if given.
    """

    def __init__(self, state: ConnectionState, id: int, type: Optional[ChannelType] = None):
        self._state: ConnectionState = state
        self._channel: Object = Object(id=id)
        self.id: int = id
        self.type: Optional[ChannelType] = type

    async def _get_channel(self) -> Object:
        return self._channel

    def get_partial_message(self, message_id: int, /) -> PartialMessage:
        """Creates a :class:`PartialMessage` from the message ID.

        This is useful if you want to work with a message and only have its ID without
        doing an unnecessary API call.

        Parameters
        ------------
        message_id: :class:`int`
            The message ID to create a partial message for.

        Returns
        ---------
        :class:`PartialMessage`
            The partial message.
        """

        from .message import PartialMessage

        return PartialMessage(channel=self, id=message_id)


def _guild_channel_factory(channel_type: int):
    value = try_enum(ChannelType, channel_type)
    if value is ChannelType.text:
        return TextChannel, value
    elif value is ChannelType.voice:
        return VoiceChannel, value
    elif value is ChannelType.category:
        return CategoryChannel, value
    elif value is ChannelType.news:
        return TextChannel, value
    elif value is ChannelType.store:
        return StoreChannel, value
    elif value is ChannelType.stage_voice:
        return StageChannel, value
    else:
        return None, value


def _channel_factory(channel_type: int):
    cls, value = _guild_channel_factory(channel_type)
    if value is ChannelType.private:
        return DMChannel, value
    elif value is ChannelType.group:
        return GroupChannel, value
    else:
        return cls, value


def _threaded_channel_factory(channel_type: int):
    cls, value = _channel_factory(channel_type)
    if value in (ChannelType.private_thread, ChannelType.public_thread, ChannelType.news_thread):
        return Thread, value
    return cls, value


def _threaded_guild_channel_factory(channel_type: int):
    cls, value = _guild_channel_factory(channel_type)
    if value in (ChannelType.private_thread, ChannelType.public_thread, ChannelType.news_thread):
        return Thread, value
    return cls, value<|MERGE_RESOLUTION|>--- conflicted
+++ resolved
@@ -1816,7 +1816,6 @@
         base.manage_messages = False
         return base
 
-<<<<<<< HEAD
     @utils.deprecated()
     async def add_recipients(self, *recipients):
         r"""|coro|
@@ -1894,9 +1893,6 @@
         self._update_group(data)
 
     def get_partial_message(self, message_id):
-=======
-    def get_partial_message(self, message_id: int, /) -> PartialMessage:
->>>>>>> f586f4df
         """Creates a :class:`PartialMessage` from the message ID.
 
         This is useful if you want to work with a message and only have its ID without
