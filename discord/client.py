--- conflicted
+++ resolved
@@ -33,11 +33,7 @@
 
 import aiohttp
 
-<<<<<<< HEAD
-from .user import User, Profile
-=======
-from .user import User, ClientUser
->>>>>>> f586f4df
+from .user import User, Profile, ClientUser
 from .invite import Invite
 from .template import Template
 from .widget import Widget
@@ -453,11 +449,7 @@
 
     # login state management
 
-<<<<<<< HEAD
-    async def login(self, token, *, bot=True):
-=======
-    async def login(self, token: str) -> None:
->>>>>>> f586f4df
+    async def login(self, token: str, *, bot=True) -> None:
         """|coro|
 
         Logs in the client with the specified credentials.
@@ -479,16 +471,11 @@
             passing status code.
         """
 
-<<<<<<< HEAD
-        log.info('logging in using static token')
-        await self.http.static_login(token.strip(), bot=bot)
+        _log.info('logging in using static token')
+
+        data = await self.http.static_login(token.strip(), bot=bot)
         self._connection.is_bot = bot
-=======
-        _log.info('logging in using static token')
-
-        data = await self.http.static_login(token.strip())
         self._connection.user = ClientUser(state=self._connection, data=data)
->>>>>>> f586f4df
 
     async def connect(self, *, reconnect: bool = True) -> None:
         """|coro|
@@ -609,11 +596,7 @@
         self._connection.clear()
         self.http.recreate()
 
-<<<<<<< HEAD
-    async def start(self, *args, **kwargs):
-=======
-    async def start(self, token: str, *, reconnect: bool = True) -> None:
->>>>>>> f586f4df
+    async def start(self, *args, **kwargs) -> None:
         """|coro|
 
         A shorthand coroutine for :meth:`login` + :meth:`connect`.
@@ -1468,7 +1451,6 @@
         data = await self.http.get_user(user_id)
         return User(state=self._connection, data=data)
 
-<<<<<<< HEAD
     async def fetch_user_profile(self, user_id):
         """|coro|
         Gets an arbitrary user's profile.
@@ -1506,10 +1488,7 @@
                        user=User(data=user, state=state),
                        connected_accounts=data['connected_accounts'])
 
-    async def fetch_channel(self, channel_id):
-=======
     async def fetch_channel(self, channel_id: int) -> Union[GuildChannel, PrivateChannel, Thread]:
->>>>>>> f586f4df
         """|coro|
 
         Retrieves a :class:`.abc.GuildChannel`, :class:`.abc.PrivateChannel`, or :class:`.Thread` with the specified ID.
