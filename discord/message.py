--- conflicted
+++ resolved
@@ -653,28 +653,6 @@
         channel: MessageableChannel,
         data: MessagePayload,
     ):
-<<<<<<< HEAD
-        self._state = state
-        self.id = int(data['id'])
-        self.webhook_id = utils._get_as_snowflake(data, 'webhook_id')
-        self.reactions = [Reaction(message=self, data=d) for d in data.get('reactions', [])]
-        self.attachments = [Attachment(data=a, state=self._state) for a in data['attachments']]
-        self.embeds = [Embed.from_dict(a) for a in data['embeds']]
-        self.application = data.get('application')
-        self.activity = data.get('activity')
-        self.channel = channel
-        self.call = None
-        self._edited_timestamp = utils.parse_time(data['edited_timestamp'])
-        self.type = try_enum(MessageType, data['type'])
-        self.pinned = data['pinned']
-        self.flags = MessageFlags._from_value(data.get('flags', 0))
-        self.mention_everyone = data['mention_everyone']
-        self.tts = data['tts']
-        self.content = data['content']
-        self.nonce = data.get('nonce')
-        self.stickers = [Sticker(data=d, state=state) for d in data.get('stickers', [])]
-        self.components = [_component_factory(d) for d in data.get('components', [])]
-=======
         self._state: ConnectionState = state
         self.id: int = int(data['id'])
         self.webhook_id: Optional[int] = utils._get_as_snowflake(data, 'webhook_id')
@@ -684,6 +662,7 @@
         self.application: Optional[MessageApplicationPayload] = data.get('application')
         self.activity: Optional[MessageActivityPayload] = data.get('activity')
         self.channel: MessageableChannel = channel
+        self.call = None
         self._edited_timestamp: Optional[datetime.datetime] = utils.parse_time(data['edited_timestamp'])
         self.type: MessageType = try_enum(MessageType, data['type'])
         self.pinned: bool = data['pinned']
@@ -700,7 +679,6 @@
             self.guild = channel.guild  # type: ignore
         except AttributeError:
             self.guild = state._get_guild(utils._get_as_snowflake(data, 'guild_id'))
->>>>>>> f586f4df
 
         try:
             ref = data['message_reference']
@@ -725,11 +703,7 @@
                     # the channel will be the correct type here
                     ref.resolved = self.__class__(channel=chan, data=resolved, state=state)  # type: ignore
 
-<<<<<<< HEAD
         for handler in ('author', 'member', 'mentions', 'mention_roles', 'call', 'flags'):
-=======
-        for handler in ('author', 'member', 'mentions', 'mention_roles'):
->>>>>>> f586f4df
             try:
                 getattr(self, f'_handle_{handler}')(data[handler])
             except KeyError:
@@ -1553,7 +1527,6 @@
         """
         await self._state.http.clear_reactions(self.channel.id, self.id)
 
-<<<<<<< HEAD
     async def ack(self):
         """|coro|
         Marks this message as read.
@@ -1572,10 +1545,7 @@
             raise ClientException('Must not be a bot account to ack messages.')
         return await state.http.ack_message(self.channel.id, self.id)
 
-    async def start_thread(self, *, name: str, auto_archive_duration: ThreadArchiveDuration = 1440) -> Thread:
-=======
     async def create_thread(self, *, name: str, auto_archive_duration: ThreadArchiveDuration = MISSING) -> Thread:
->>>>>>> f586f4df
         """|coro|
 
         Creates a public thread from this message.
